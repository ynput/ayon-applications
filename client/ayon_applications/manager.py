<<<<<<< HEAD
"""Application manager and application launch context."""
from __future__ import annotations

import contextlib
=======
from __future__ import annotations

import os
import sys
>>>>>>> dad2b3d6
import copy
import inspect
import json
import os
import platform
import sqlite3
import subprocess
<<<<<<< HEAD
import sys
import tempfile
from dataclasses import dataclass
from hashlib import sha256
from pathlib import Path
from typing import NamedTuple, Optional, Union
=======
import logging

from typing import Optional, Any
>>>>>>> dad2b3d6

from ayon_core import AYON_CORE_ROOT
from ayon_core.addon import AddonsManager
from ayon_core.lib import (
    Logger,
    classes_from_module,
    get_launcher_local_dir,
    get_linux_launcher_args,
    get_local_site_id,
    modules_from_path,
)
from ayon_core.settings import get_studio_settings

from .constants import DEFAULT_ENV_SUBGROUP
from .defs import ApplicationGroup, EnvironmentToolGroup, LaunchTypes
from .exceptions import (
    ApplicationExecutableNotFound,
    ApplicationNotFound,
)
from .hooks import PostLaunchHook, PreLaunchHook
<<<<<<< HEAD


@dataclass
class ProcessInfo:
    """Information about a process launched by the addon.

    Attributes:
        name (str): Name of the process.
        args (list[str]): Arguments for the process.
        env (dict[str, str]): Environment variables for the process.
        cwd (str): Current working directory for the process.
        pid (int): Process ID of the launched process.
        active (bool): Whether the process is currently active.
        output (Path): Output of the process.

    """

    name: str
    args: list[str]
    env: dict[str, str]
    cwd: str
    pid: Optional[int] = None
    active: bool = False
    output: Optional[Path] = None
    start_time: Optional[float] = None
    created_at: Optional[str] = None
    site_id: Optional[str] = None


class ProcessIdTriplet(NamedTuple):
    """Triplet of process identification values."""
    pid: int
    executable: Optional[str]  # we might not be able to get it sometimes
    start_time: Optional[float]  # the same goes for start time
=======
from .defs import (
    Application,
    ApplicationGroup,
    EnvironmentTool,
    EnvironmentToolGroup,
    LaunchTypes,
    ApplicationExecutable,
)
>>>>>>> dad2b3d6


class ApplicationManager:
    """Load applications and tools and store them by their full name.

    Args:
        studio_settings (dict): Preloaded studio settings. When passed manager
            will always use these values. Gives ability to create manager
            using different settings.
    """
    # holds connection to the process info storage
    # - this is used to store process information about launched applications
    _process_storage: Optional[sqlite3.Connection] = None

    def __init__(self, studio_settings: Optional[dict[str, Any]] = None):
        self.log = Logger.get_logger(self.__class__.__name__)

        self.app_groups: dict[str, ApplicationGroup] = {}
        self.applications: dict[str, Application] = {}
        self.tool_groups: dict[str, EnvironmentToolGroup] = {}
        self.tools: dict[str, EnvironmentTool] = {}

        self._studio_settings = studio_settings

        self.refresh()

<<<<<<< HEAD
    @staticmethod
    def get_process_info_storage_location() -> Path:
        """Get the path to process info storage.

        Returns:
            Path: Path to the process handlers storage.

        """
        return Path(get_launcher_local_dir()) / "process_handlers.db"

    def _get_process_storage_connection(self) -> sqlite3.Connection:
        """Store process handlers in the addon.

        Returns:
            sqlite3.Connection: Connection to the process handlers storage.

        """
        cnx = sqlite3.connect(self.get_process_info_storage_location())
        cursor = cnx.cursor()
        cursor.execute(
            "CREATE TABLE IF NOT EXISTS process_info ("
            "hash TEXT PRIMARY KEY, "
            "name TEXT, "
            "args TEXT DEFAULT NULL, "
            "env TEXT DEFAULT NULL, "
            "cwd TEXT DEFAULT NULL, "
            "pid INTEGER DEFAULT NULL, "
            "output_file TEXT DEFAULT NULL, "
            "start_time REAL DEFAULT NULL, "
            "created_at TIMESTAMP DEFAULT CURRENT_TIMESTAMP, "
            "site_id TEXT DEFAULT NULL"
            ")"
        )

        return cnx

    @staticmethod
    def get_process_info_hash(process_info: ProcessInfo) -> str:
        """Get hash of the process information.

        Returns:
            str: Hash of the process information.
        """
        # include executable name (if available) to reduce collisions when
        # PIDs are reused
        exe = ApplicationManager._extract_executable_name_from_args(
            process_info.args)
        # include start_time (if available) to make hash much harder to collide
        start = (
            f"{process_info.start_time}"
            if process_info.start_time is not None else ""
        )
        key = f"{process_info.name}{process_info.pid}{exe or ''}{start}"
        return sha256(key.encode()).hexdigest()

    @staticmethod
    def _extract_executable_name_from_args(
            args: Optional[Union[str, list, tuple]]) -> Optional[str]:
        """Try to extract executable (image) name from stored args.

        Returns basename of first argument if available, otherwise None.

        Args:
            args (Optional[Union[str, list, tuple]]): Arguments to extract
                executable name from.

        Returns:
            Optional[str]: Executable name or None if not found.

        """
        if not args:
            return None

        first = None
        # args might be a string, list, or nested list
        if isinstance(args, str):
            first = args
        elif isinstance(args, (list, tuple)) and len(args) > 0:
            first = args[0]
            if isinstance(first, (list, tuple)) and len(first) > 0:
                first = first[0]

        if first is None:
            return None

        try:
            return os.path.basename(str(first))
        except Exception:
            return None

    def store_process_info(self, process_info: ProcessInfo) -> None:
        """Store process information.

        Args:
            process_info (ProcessInfo): Process handler to store.

        """
        if process_info.pid is None:
            self.log.warning((
                "Cannot store process info for process without PID. "
                "Process name: %s"
            ), process_info.name)
            return
        if self._process_storage is None:
            self._process_storage = self._get_process_storage_connection()

        cursor = self._process_storage.cursor()
        process_hash = self.get_process_info_hash(process_info)
        cursor.execute(
            "INSERT OR REPLACE INTO process_info "
            "(hash, name, args, env, cwd, "
            "pid, output_file, start_time, site_id) "
            "VALUES (?, ?, ?, ?, ?, ?, ?, ?, ?)",
            (
                process_hash,
                process_info.name,
                json.dumps(process_info.args),
                json.dumps(process_info.env),
                process_info.cwd,
                process_info.pid,
                (
                    process_info.output.as_posix()
                    if process_info.output else None
                ),
                process_info.start_time,
                process_info.site_id
            )
        )
        self._process_storage.commit()

    def get_process_info(self, process_hash: str) -> Optional[ProcessInfo]:
        """Get process information by hash.

        Args:
            process_hash (str): Hash of the process.

        Returns:
            Optional[ProcessInfo]: Process information or None if not found.
        """
        if self._process_storage is None:
            self._process_storage = self._get_process_storage_connection()

        cursor = self._process_storage.cursor()
        cursor.execute(
            "SELECT * FROM process_info WHERE hash = ?",
            (process_hash,)
        )
        row = cursor.fetchone()
        if row is None:
            return None

        return ProcessInfo(
            name=row[1],
            args=json.loads(row[2]),
            env=json.loads(row[3]),
            cwd=row[4],
            pid=row[5],
            output=Path(row[6]) if row[6] else None,
            start_time=row[7],
            created_at=row[8],
            site_id=row[9]
        )

    def get_process_info_by_name(
        self, name: str, site_id: Optional[str] = None
    ) -> Optional[ProcessInfo]:
        """Get process information by name.

        Args:
            name (str): Name of the process.
            site_id (Optional[str]): Site ID to filter processes.

        Returns:
            Optional[ProcessInfo]: Process information or None if not found.
        """
        if self._process_storage is None:
            self._process_storage = self._get_process_storage_connection()

        cursor = self._process_storage.cursor()
        query = "SELECT * FROM process_info WHERE name = ?"
        params = [name]
        if site_id:
            query += " AND site_id = ?"
            params.append(site_id)

        cursor.execute(query, params)
        row = cursor.fetchone()
        if row is None:
            return None

        return ProcessInfo(
            name=row[1],
            args=json.loads(row[2]),
            env=json.loads(row[3]),
            cwd=row[4],
            pid=row[5],
            output=Path(row[6]) if row[6] else None,
            start_time=row[7],
            created_at=row[8],
            site_id=row[9]
        )

    def set_studio_settings(self, studio_settings):
=======
    def set_studio_settings(self, studio_settings: dict[str, Any]) -> None:
>>>>>>> dad2b3d6
        """Ability to change init system settings.

        This will trigger refresh of manager.
        """
        self._studio_settings = studio_settings

        self.refresh()

    def refresh(self) -> None:
        """Refresh applications from settings."""
        self.app_groups.clear()
        self.applications.clear()
        self.tool_groups.clear()
        self.tools.clear()

        if self._studio_settings is not None:
            settings = copy.deepcopy(self._studio_settings)
        else:
            settings = get_studio_settings(
                clear_metadata=False, exclude_locals=False
            )

        applications_addon_settings = settings["applications"]

        # Prepare known applications
        app_defs = applications_addon_settings["applications"]
        additional_apps = app_defs.pop("additional_apps")
        for additional_app in additional_apps:
            app_name = additional_app.pop("name")
            if app_name in app_defs:
                self.log.warning(
                    f"Additional application '{app_name}' is already"
                    " in built-in applications."
                )
            app_defs[app_name] = additional_app

        for group_name, variant_defs in app_defs.items():
            group = ApplicationGroup(group_name, variant_defs, self)
            self.app_groups[group_name] = group
            for app in group:
                self.applications[app.full_name] = app

        tools_definitions = applications_addon_settings["tool_groups"]
        for tool_group_data in tools_definitions:
            group = EnvironmentToolGroup(tool_group_data, self)
            self.tool_groups[group.name] = group
            for tool in group:
                self.tools[tool.full_name] = tool

    def find_latest_available_variant_for_group(
        self, group_name: str
    ) -> Optional[ApplicationGroup]:
        group = self.app_groups.get(group_name)
        if group is None or not group.enabled:
            return None

        output = None
        for _, variant in reversed(sorted(group.variants.items())):
            executable = variant.find_executable()
            if executable:
                output = variant
                break
        return output

    def create_launch_context(
        self, app_name: str, **data
    ) -> "ApplicationLaunchContext":
        """Prepare launch context for application.

        Args:
            app_name (str): Name of application that should be launched.
            **data (Any): Any additional data. Data may be used during

        Returns:
            ApplicationLaunchContext: Launch context for application.

        Raises:
            ApplicationNotFound: Application was not found by entered name.
        """

        app = self.applications.get(app_name)
        if not app:
            raise ApplicationNotFound(app_name)

        executable = app.find_executable()

        return ApplicationLaunchContext(
            app, executable, **data
        )

    def launch_with_context(
        self, launch_context: "ApplicationLaunchContext"
    ) -> Optional[subprocess.Popen]:
        """Launch application using existing launch context.

        Args:
            launch_context (ApplicationLaunchContext): Prepared launch
                context.
        """

        if not launch_context.executable:
            raise ApplicationExecutableNotFound(launch_context.application)
        return launch_context.launch()

    def launch(self, app_name, **data) -> Optional[subprocess.Popen]:
        """Launch procedure.

        For host application it's expected to contain "project_name",
        "folder_path" and "task_name".

        Args:
            app_name (str): Name of application that should be launched.
            **data (Any): Any additional data. Data may be used during
                preparation to store objects usable in multiple places.

        Raises:
            ApplicationNotFound: Application was not found by entered
                argument `app_name`.
            ApplicationExecutableNotFound: Executables in application
                definition were not found on this machine.
            ApplicationLaunchFailed: Something important for application launch
                failed. Exception should contain an explanation message,
                traceback should not be needed.

        """
        context = self.create_launch_context(app_name, **data)
        return self.launch_with_context(context)

    def get_all_process_info(self) -> list[ProcessInfo]:
        """Get all process information from the database.

        Returns:
            list[ProcessInfo]: List of all process information.
        """
        if self._process_storage is None:
            self._process_storage = self._get_process_storage_connection()

        cursor = self._process_storage.cursor()
        cursor.execute("SELECT * FROM process_info ORDER BY created_at DESC")
        rows = cursor.fetchall()

        processes: list[ProcessInfo] = [
            ProcessInfo(
                name=row[1],
                args=json.loads(row[2]) if row[2] else [],
                env=json.loads(row[3]) if row[3] else {},
                cwd=row[4],
                pid=row[5],
                output=Path(row[6]) if row[6] else None,
                start_time=row[7],
                created_at=row[8],
                site_id=row[9],
            )
            for row in rows
        ]
        # Check if processes are still running
        # This is done by checking the pid of the process.
        # It is using `_are_processes_running` method which
        # checks for processes in batch, mostly because of the fallback
        # on systems without `psutil` module. See `_are_processes_running`
        # documentation for more details.
        # Build list of (pid, executable_name, start_time) triplets so the
        # check can verify PID + image and, when possible, process start time
        # (stronger protection against PID reuse).
        pid_triplets: list[ProcessIdTriplet] = []
        processes_with_pid = []
        for proc in processes:
            if proc.pid is None:
                continue
            exe = self._extract_executable_name_from_args(proc.args)
            pid_triplets.append(
                ProcessIdTriplet(proc.pid, exe, proc.start_time))
            processes_with_pid.append(proc)

        if pid_triplets:
            running_status = self._are_processes_running(pid_triplets)
            for proc, (_, is_running) in zip(
                    processes_with_pid, running_status):
                proc.active = is_running

        return processes

    def delete_process_info(self, process_hash: str) -> bool:
        """Delete process information by hash.

        Args:
            process_hash (str): Hash of the process to delete.

        Returns:
            bool: True if deleted, False if not found.
        """
        if self._process_storage is None:
            self._process_storage = self._get_process_storage_connection()

        cursor = self._process_storage.cursor()
        cursor.execute(
            "DELETE FROM process_info WHERE hash = ?",
            (process_hash,))
        self._process_storage.commit()
        return cursor.rowcount > 0

    def delete_inactive_processes(self) -> int:
        """Delete all inactive process information.

        Returns:
            int: Number of deleted processes.
        """
        if self._process_storage is None:
            self._process_storage = self._get_process_storage_connection()

        # Get all processes and check which ones are inactive
        all_processes = self.get_all_process_info()
        inactive_hashes = []

        for process in all_processes:
            if not process.active:
                process_hash = self.get_process_info_hash(process)
                inactive_hashes.append(process_hash)

        if not inactive_hashes:
            return 0

        cursor = self._process_storage.cursor()
        placeholders = ",".join("?" * len(inactive_hashes))
        cursor.execute(
            ("DELETE FROM process_info WHERE "  # noqa: S608
            f"hash IN ({placeholders})"),
            inactive_hashes
        )
        self._process_storage.commit()
        return cursor.rowcount

    @staticmethod
    def _is_process_running_psutils(
            pid: int,
            executable: str,
            start_time: Optional[float] = None) -> bool:
        """Check if a process is running using psutil.

        Args:
            pid (int): Process ID to check.
            executable (str): Executable name to verify.
            start_time (Optional[float]): Start time to verify.

        Returns:
            bool: True if the process is running, False otherwise.

        """
        import psutil
        # Use psutil to check process existence and inspect its image/cmdline
        try:
            proc = psutil.Process(pid)
        except (psutil.NoSuchProcess, psutil.ZombieProcess):
            return False

        # If start_time provided, verify it matches process creation time
        if start_time is not None:
            try:
                proc_ct = proc.create_time()
                # allow small tolerance for float differences
                if abs(proc_ct - float(start_time)) > 1.0:
                    return False
            except Exception:  # noqa: BLE001
                # cannot verify start time -> conservative False
                return False

        if not executable:
            # No executable provided, process exists
            # (and start_time matched if provided)
            return True

        # Try to get executable path/name and command line first
        candidates = set()
        with contextlib.suppress(Exception):
            exe_path = proc.exe() if hasattr(proc, "exe") else None
            if exe_path:
                candidates.add(os.path.basename(exe_path).lower())

            name = proc.name()
            if name:
                candidates.add(name.lower())

            cmd = proc.cmdline()
            if cmd:
                first = cmd[0]
                candidates.add(os.path.basename(first).lower())

        return executable.lower() in candidates

    @staticmethod
    def _are_processes_running(
            pid_triplets: list[ProcessIdTriplet]) -> list[tuple[int, bool]]:
        """Check if the processes are still running.

        This checks for presence of `psutil` module and uses it if available.
        If `psutil` is not available, it falls back to using `os.kill` on Unix
        systems or `tasklist` command on Windows to check if the processes
        are running. `psutil` is preferred because it is more reliable and
        provides a consistent interface across platforms. But since it is a
        not pure Python module, it may not be available on all systems.

        The batch check is done to avoid multiple calls to the system
        to check for each process individually, which can be inefficient -
        especially on Windows where `tasklist` can be slow for many processes.
        `tasklist` supports querying multiple processes at once using
        the `/FI` filter option.

        We should refactor this method once we find out that the fallback
        method is not needed anymore.

        Args:
            pid_triplets (list[ProcessIdTriplet]): Processes ID to check.

        Returns:
            list[tuple[int, bool]]: List of tuples with process ID and
                boolean indicating if the process is running.

        """
        if not pid_triplets:
            result: list[tuple[int, bool]] = []

            return result

        try:
            return ApplicationManager._check_processes_running_psutil(
                pid_triplets)

        except ImportError:
            # Fallback for systems without psutil
            if platform.system().lower() == "windows":
                return ApplicationManager._check_processes_running_win(
                    pid_triplets)

            return ApplicationManager._check_processes_running_unix(
                pid_triplets)

    @staticmethod
    def _check_processes_running_psutil(
            pid_triplets: list[ProcessIdTriplet]) -> list[tuple[int, bool]]:
        """Check if processes are running using psutil.

        Args:
            pid_triplets (list[ProcessIdTriplet]): List of triplets

        Returns:
            list[tuple[int, bool]]: List of tuples with process ID and
                boolean indicating if the process is running.

        """
        result: list[tuple[int, bool]] = []
        import psutil
        for pid, exe, start_time in pid_triplets:
            try:
                is_running = ApplicationManager._is_process_running_psutils(
                    pid, exe, start_time
                )
            except Exception:  # noqa: BLE001
                # if something goes wrong, fall back to pid_exists
                try:
                    is_running = psutil.pid_exists(pid)
                except Exception:   # noqa: BLE001
                    is_running = False
            result.append((pid, is_running))
        return result

    @staticmethod
    def _check_processes_running_win(
        pid_triplets: list[ProcessIdTriplet],
    ) -> list[tuple[int, bool]]:
        """Check if processes are running on Windows using tasklist.

        Args:
            pid_triplets (list[ProcessIdTriplet]): List of triplets

        Returns:
            list[tuple[int, bool]]: List of tuples with process ID and
                boolean indicating if the process is running.

        """
        result: list[tuple[int, bool]] = []
        # Use tasklist CSV output for more robust parsing (handles spaces)
        filters: list[str] = []
        filters.extend(f"/FI PID eq {pid}" for pid, _, _ in pid_triplets)
        try:
            tasklist_result = subprocess.run(
                ["tasklist", "/FO", "CSV", *filters],  # noqa: S607
                capture_output=True,
                text=True,
                check=True
            )
        except (subprocess.SubprocessError, subprocess.CalledProcessError):
            return []

        # Parse CSV lines: "Image Name","PID",...
        for raw_line in tasklist_result.stdout.splitlines():
            line = raw_line.strip()
            if not line or line.startswith('"Image Name"'):
                continue
            # simple CSV parse: split by comma and strip quotes
            parts = [p.strip().strip('"') for p in line.split(",")]
            if len(parts) < 2:  # noqa: PLR2004
                continue
            image = parts[0]
            pid_str = parts[1]
            if not pid_str.isdigit():
                continue
            pid = int(pid_str)
            for expected_pid, expected_exe, _ in pid_triplets:
                if pid != expected_pid:
                    continue
                # cannot verify start time here (tasklist doesn't provide it)
                if expected_exe is None:
                    result.append((pid, True))
                else:
                    result.append((pid, image.lower() == expected_exe.lower()))

        return result

    @staticmethod
    def _check_processes_running_unix(
        pid_triplets: list[ProcessIdTriplet],
    ) -> list[tuple[int, bool]]:
        """Check if processes are running on Unix using /proc, ps, or os.kill.

        Args:
            pid_triplets (list[ProcessIdTriplet]): List of triplets

        Returns:
            list[tuple[int, bool]]: List of tuples with process ID and
                boolean indicating if the process is running.
        """
        result: list[tuple[int, bool]] = []
        # POSIX fallback - try /proc, ps, or os.kill
        for pid, expected_exe, _ in pid_triplets:
            with contextlib.suppress(Exception):
                # Prefer /proc if available
                proc_exe_path = f"/proc/{pid}/exe"
                if os.path.islink(proc_exe_path):
                    target = os.readlink(proc_exe_path)
                    image = os.path.basename(target)
                    if (
                        expected_exe is None
                        or image.lower() == expected_exe.lower()
                    ):
                        result.append((pid, True))
                    else:
                        result.append((pid, False))
                    continue

            # Try ps -p <pid> -o comm=
            with contextlib.suppress(Exception):
                ps_res = subprocess.run(
                    ["ps", "-p", str(pid), "-o", "comm="],  # noqa: S607
                    capture_output=True,
                    text=True,
                    check=True
                )
                name = ps_res.stdout.strip()
                if name:
                    image = os.path.basename(name)
                    result.append(
                        (
                            pid,
                            expected_exe is None or image.lower() == expected_exe.lower())  # noqa: E501
                        )
                    continue

            # Last resort: check process existence with signal 0
            try:
                os.kill(pid, 0)
            except OSError:
                result.append((pid, False))
            else:
                # We know process exists but cannot verify
                # image name or start time
                result.append((pid, expected_exe is None))

        return result


class ApplicationLaunchContext:
    """Context of launching application.

    Main purpose of context is to prepare launch arguments and keyword
    arguments for new process. Most important part of keyword arguments
    preparations are environment variables.

    During the whole process is possible to use `data` attribute to store
    object usable in multiple places.

    Launch arguments are strings in list. It is possible to "chain" argument
    when order of them matters. That is possible to do with adding list where
    order is right and should not change.
    NOTE: This is recommendation, not requirement.
    e.g.: `["nuke.exe", "--NukeX"]` -> In this case any part of process may
    insert argument between `nuke.exe` and `--NukeX`. To keep them together
    it is better to wrap them in another list: `[["nuke.exe", "--NukeX"]]`.

    Notes:
        It is possible to use launch context only to prepare environment
            variables. In that case `executable` may be None and can be used
            'run_prelaunch_hooks' method to run prelaunch hooks which prepare
            them.

    Args:
        application (Application): Application definition.
        executable (ApplicationExecutable): Object with path to executable.
        env_group (Optional[str]): Environment variable group. If not set
            'DEFAULT_ENV_SUBGROUP' is used.
        launch_type (Optional[str]): Launch type. If not set 'local' is used.
        **data (dict): Any additional data. Data may be used during
            preparation to store objects usable in multiple places.
    """

    def __init__(
        self,
        application: Application,
        executable: ApplicationExecutable,
        env_group: Optional[str] = None,
        launch_type: Optional[str] = None,
        **data
    ):
        # Application object
        self.application: Application = application

        self.addons_manager: AddonsManager = AddonsManager()

        # Logger
        self.log: logging.Logger = Logger.get_logger(
            f"{self.__class__.__name__}-{application.full_name}"
        )

        self.executable: ApplicationExecutable = executable

        if launch_type is None:
            launch_type = LaunchTypes.local
        self.launch_type: str = launch_type

        if env_group is None:
            env_group = DEFAULT_ENV_SUBGROUP

        self.env_group: str = env_group

        self.data: dict[str, Any] = dict(data)

        launch_args = []
        if executable is not None:
            launch_args = executable.as_args()
        # subprocess.Popen launch arguments (first argument in constructor)
        self.launch_args: list[str] = launch_args
        self.launch_args.extend(application.arguments)
        if self.data.get("app_args"):
            self.launch_args.extend(self.data.pop("app_args"))

        # Handle launch environemtns
        src_env = self.data.pop("env", None)
        if src_env is not None and not isinstance(src_env, dict):
            self.log.warning(
                f"Passed `env` kwarg has invalid type: {type(src_env)}."
                " Expected: `dict`. Using `os.environ` instead."
            )
            src_env = None

        if src_env is None:
            src_env = os.environ

        ignored_env = {"QT_API", }
        env = {
            key: str(value)
            for key, value in src_env.items()
            if key not in ignored_env
        }
        # subprocess.Popen keyword arguments
        self.kwargs = {"env": env}

        if platform.system().lower() == "windows":
            # Detach new process from currently running process on Windows
            flags = (
                subprocess.CREATE_NEW_PROCESS_GROUP
                | subprocess.DETACHED_PROCESS
            )
            self.kwargs["creationflags"] = flags

        if not sys.stdout:
            self.kwargs["stdout"] = subprocess.DEVNULL
            self.kwargs["stderr"] = subprocess.DEVNULL

        self.prelaunch_hooks = None
        self.postlaunch_hooks = None

        self.process = None
        self._prelaunch_hooks_executed = False

    @property
    def env(self) -> dict[str, str]:
        if (
            "env" not in self.kwargs
            or self.kwargs["env"] is None
        ):
            self.kwargs["env"] = {}
        return self.kwargs["env"]

    @env.setter
    def env(self, value: dict[str, str]) -> None:
        if not isinstance(value, dict):
            raise TypeError(
                f"'env' attribute expect 'dict' object. Got: {type(value)}"
            )
        self.kwargs["env"] = value

    @property
    def modules_manager(self) -> AddonsManager:
        """
        Deprecated:
            Use 'addons_manager' instead.

        """
        return self.addons_manager

    def _collect_addons_launch_hook_paths(self) -> list[str]:
        """Helper to collect application launch hooks from addons.

        Module have to have implemented 'get_launch_hook_paths' method which
        can expect application as argument or nothing.

        Returns:
            list[str]: Paths to launch hook directories.

        """
        expected_types = (list, tuple, set)

        output = []
        for module in self.addons_manager.get_enabled_addons():
            # Skip module if does not have implemented 'get_launch_hook_paths'
            func = getattr(module, "get_launch_hook_paths", None)
            if func is None:
                continue

            func = module.get_launch_hook_paths
            if hasattr(inspect, "signature"):
                sig = inspect.signature(func)
                expect_args = len(sig.parameters) > 0
            else:
                expect_args = len(inspect.getargspec(func)[0]) > 0

            # Pass application argument if method expect it.
            try:
                if expect_args:
                    hook_paths = func(self.application)
                else:
                    hook_paths = func()
            except Exception:
                self.log.warning(
                    "Failed to call 'get_launch_hook_paths'",
                    exc_info=True
                )
                continue

            if not hook_paths:
                continue

            # Convert string to list
            if isinstance(hook_paths, str):
                hook_paths = [hook_paths]

            # Skip invalid types
            if not isinstance(hook_paths, expected_types):
                self.log.warning(
                    "Result of `get_launch_hook_paths` has invalid"
                    f" type {type(hook_paths)}. Expected {expected_types}"
                )
                continue

            output.extend(hook_paths)
        return output

    def paths_to_launch_hooks(self) -> list[str]:
        """Directory paths where to look for launch hooks."""
        # This method has potential to be part of application manager (maybe).
        paths = []

        # TODO load additional studio paths from settings
        global_hooks_dir = os.path.join(AYON_CORE_ROOT, "hooks")

        hooks_dirs = [
            global_hooks_dir
        ]
        if self.host_name:
            # If host requires launch hooks and is module then launch hooks
            #   should be collected using 'collect_launch_hook_paths'
            #   - module have to implement 'get_launch_hook_paths'
            host_module = self.addons_manager.get_host_addon(self.host_name)
            if not host_module:
                hooks_dirs.append(os.path.join(
                    AYON_CORE_ROOT, "hosts", self.host_name, "hooks"
                ))

        for path in hooks_dirs:
            if (
                os.path.exists(path)
                and os.path.isdir(path)
                and path not in paths
            ):
                paths.append(path)

        # Load modules paths
        paths.extend(self._collect_addons_launch_hook_paths())

        return paths

    def discover_launch_hooks(self, force: bool = False) -> None:
        """Load and prepare launch hooks."""
        if (
            self.prelaunch_hooks is not None
            or self.postlaunch_hooks is not None
        ):
            if not force:
                self.log.info("Launch hooks were already discovered.")
                return

            self.prelaunch_hooks.clear()
            self.postlaunch_hooks.clear()

        self.log.debug("Discovery of launch hooks started.")

        paths = self.paths_to_launch_hooks()
        self.log.debug("Paths searched for launch hooks:\n{}".format(
            "\n".join(f"- {path}" for path in paths)
        ))

        all_classes = {
            "pre": [],
            "post": []
        }
        for path in paths:
            if not os.path.exists(path):
                self.log.info(
                    f"Path to launch hooks does not exist: \"{path}\""
                )
                continue

            modules, _crashed = modules_from_path(path)
            for _filepath, module in modules:
                all_classes["pre"].extend(
                    classes_from_module(PreLaunchHook, module)
                )
                all_classes["post"].extend(
                    classes_from_module(PostLaunchHook, module)
                )

        for launch_type, classes in all_classes.items():
            hooks_with_order = []
            hooks_without_order = []
            for klass in classes:
                try:
                    hook = klass(self)
                    if not hook.is_valid:
                        self.log.debug(
                            "Skipped hook invalid for current launch context:"
                            f" {klass.__name__}"
                        )
                        continue

                    if inspect.isabstract(hook):
                        self.log.debug(
                            f"Skipped abstract hook: {klass.__name__}"
                        )
                        continue

                    # Separate hooks by pre/post class
                    if hook.order is None:
                        hooks_without_order.append(hook)
                    else:
                        hooks_with_order.append(hook)

                except Exception:
                    self.log.warning(
                        f"Initialization of hook failed: {klass.__name__}",
                        exc_info=True
                    )

            # Sort hooks with order by order
            ordered_hooks = list(sorted(
                hooks_with_order, key=lambda obj: obj.order
            ))
            # Extend ordered hooks with hooks without defined order
            ordered_hooks.extend(hooks_without_order)

            if launch_type == "pre":
                self.prelaunch_hooks = ordered_hooks
            else:
                self.postlaunch_hooks = ordered_hooks

        self.log.debug(
            f"Found {len(self.prelaunch_hooks)} prelaunch"
            f" and {len(self.postlaunch_hooks)} postlaunch hooks."
        )

    @property
    def app_name(self) -> str:
        return self.application.name

    @property
    def host_name(self) -> str:
        return self.application.host_name

    @property
    def app_group(self) -> ApplicationGroup:
        return self.application.group

    @property
    def manager(self) -> ApplicationManager:
        return self.application.manager

<<<<<<< HEAD
    def _run_process(self):
        """Run the process with the given launch arguments and keyword args.

        This method will handle the process differently based on the platform
        it is running on. It will create a temporary file for output on
        Windows and MacOS, while on Linux it will use a mid-process to launch
        the application with the provided arguments and environment variables.

        Todo (antirotor): store process info to the database on linux.

        Returns:
            subprocess.Popen: The process object created by Popen.

        """
=======
    def _run_process(self) -> subprocess.Popen:
>>>>>>> dad2b3d6
        # Windows and MacOS have easier process start
        low_platform = platform.system().lower()
        if low_platform in ("windows", "darwin"):
            return self._execute_with_stdout()
        # Linux uses mid process
        # - it is possible that the mid process executable is not
        #   available for this version of AYON in that case use standard
        #   launch
        launch_args = get_linux_launcher_args()
        if launch_args is None:
            return subprocess.Popen(self.launch_args, **self.kwargs)

        # Prepare data that will be passed to midprocess
        # - store arguments to a json and pass path to json as last argument
        # - pass environments to set
        app_env = self.kwargs.pop("env", {})
        # create temporary file path passed to midprocess
        temp_file = tempfile.NamedTemporaryFile(
            mode="w",
            prefix=f"ayon_{self.application.host_name}_output_",
            suffix=".txt",
            delete=False
        )

        json_data = {
            "name": self.application.full_name,
            "site_id": get_local_site_id(),
            "cwd": os.getcwd(),
            "args": self.launch_args,
            "env": app_env,
            "output": temp_file.name
        }
        if app_env:
            # Filter environments of subprocess
            self.kwargs["env"] = {
                key: value
                for key, value in os.environ.items()
                if key in app_env
            }

        # Create the temp file
        with tempfile.NamedTemporaryFile(
            mode="w", prefix="ay_app_args", suffix=".json", delete=False
        ) as json_temp:
            json_temp_filepath = json_temp.name
            json.dump(json_data, json_temp)

        launch_args.append(json_temp_filepath)

        # Create mid-process which will launch application
        process = subprocess.Popen(launch_args, **self.kwargs)
        # Wait until the process finishes
        #   - This is important! The process would stay in "open" state.
        process.wait()

        # read back pid from the json file
        try:
            with open(json_temp_filepath, encoding="utf-8") as stream:
                json_data = json.load(stream)

                try:
                    import psutil
                except ImportError:
                    psutil = None

                pid_from_mid = json_data.get("pid")
                start_time = None
                if pid_from_mid and psutil:
                    start_time = self._get_process_start_time(process)

                process_info = ProcessInfo(
                    name=self.application.full_name,
                    args=self.launch_args,
                    env=self.kwargs.get("env", {}),
                    cwd=os.getcwd(),
                    pid=pid_from_mid,
                    output=Path(temp_file.name),
                    start_time=start_time,
                    site_id=get_local_site_id(),
                )
                # Store process info to the database
                self.manager.store_process_info(process_info)
        except OSError:
            self.log.exception(
                "Failed to read process info from JSON file: %s"
            )

        # Remove the temp file
        os.remove(json_temp_filepath)
        # Return process which is already terminated
        return process

    def run_prelaunch_hooks(self) -> None:
        """Run prelaunch hooks.

        This method will be executed only once, any future calls will skip
        the processing.

        """
        if self._prelaunch_hooks_executed:
            self.log.warning("Prelaunch hooks were already executed.")
            return
        # Discover launch hooks
        self.discover_launch_hooks()

        # Execute prelaunch hooks
        for hook in self.prelaunch_hooks:
            self.log.debug(
                f"Executing prelaunch hook: {hook.__class__.__name__}"
            )
            hook.execute()
        self._prelaunch_hooks_executed = True

    def launch(self) -> Optional[subprocess.Popen]:
        """Collect data for new process and then create it.

        This method must not be executed more than once.

        Returns:
            subprocess.Popen: Created process as Popen object.

        """
        if self.process is not None:
            self.log.warning("Application was already launched.")
            return None

        if not self._prelaunch_hooks_executed:
            self.run_prelaunch_hooks()

        self.log.debug("All prelaunch hook executed. Starting new process.")

        # Prepare subprocess args
        args_len_str = ""
        if isinstance(self.launch_args, str):
            args = self.launch_args
        else:
            args = self.clear_launch_args(self.launch_args)
            args_len_str = f" ({len(args)})"
        self.log.info(
<<<<<<< HEAD
            f'Launching "{self.application.full_name}"'
=======
            f"Launching \"{self.application.full_name}\""
>>>>>>> dad2b3d6
            f" with args{args_len_str}: {args}"
        )
        self.launch_args = args

        # Run process
        self.process = self._run_process()

        # Process post launch hooks
        for hook in self.postlaunch_hooks:
            self.log.debug(
                f"Executing postlaunch hook: {hook.__class__.__name__}"
            )

            # TODO how to handle errors?
            # - store to variable to let them accessible?
            try:
                hook.execute()

            except Exception:
                self.log.warning(
                    "After launch procedures were not successful.",
                    exc_info=True,
                )

        self.log.debug(f"Launch of {self.application.full_name} finished.")

        return self.process

    @staticmethod
    def clear_launch_args(args: list) -> list[str]:
        """Collect launch arguments to final order.

        Launch argument should be a list that may contain another lists this
        function will upack inner lists and keep ordering.

        ```
        # source
        [ [ arg1, [ arg2, arg3 ] ], arg4, [arg5, arg6]]
        # result
        [ arg1, arg2, arg3, arg4, arg5, arg6]

        Args:
            args (list): Source arguments in list may contain inner lists.

        Returns:
            list: Unpacked arguments.

        """
        all_cleared = False
        while not all_cleared:
            all_cleared = True
            new_args = []
            for arg in args:
                if isinstance(arg, (list, tuple, set)):
                    all_cleared = False
                    for _arg in arg:
                        new_args.append(_arg)
                else:
                    new_args.append(arg)
            args = new_args

<<<<<<< HEAD
        return args

    def _execute_with_stdout(self) -> subprocess.Popen:
        """Run the process with stdout and stderr redirected to a file.

        Stores process information to the database.

        Returns:
            subprocess.Popen: The process object created by Popen.
        """
        with tempfile.NamedTemporaryFile(
            mode="w",
            prefix=f"ayon_{self.application.host_name}_output_",
            suffix=".txt",
            delete=False, encoding="utf-8"
        ) as temp_file:
            temp_file_path = temp_file.name

        with open(temp_file_path, "wb") as tmp_file:
            self.kwargs["stdout"] = tmp_file
            self.kwargs["stderr"] = tmp_file
            process = subprocess.Popen(self.launch_args, **self.kwargs)

            start_time = self._get_process_start_time(process)

            process_info = ProcessInfo(
                name=self.application.full_name,
                args=self.launch_args,
                env=self.kwargs.get("env", {}),
                cwd=os.getcwd(),
                pid=process.pid,
                output=Path(temp_file_path),
                start_time=start_time,
                site_id=get_local_site_id()
            )
            # Store process info to the database
            self.manager.store_process_info(process_info)

        return process

    @staticmethod
    def _get_process_start_time(
            process: subprocess.Popen) -> Optional[float]:
        """Get the start time of a process using psutil.

        Returns:
            Optional[float]: The start time of the process in seconds since
                the epoch, or None if it cannot be determined.

        """
        # Try to fetch process start time when psutil is available
        try:
            import psutil
        except ImportError:
            return None

        start_time = None
        if process.pid:
            try:
                start_time = psutil.Process(process.pid).create_time()
            except (
                    psutil.NoSuchProcess,
                    psutil.ZombieProcess,
                    psutil.AccessDenied):
                start_time = None
        return start_time
=======
        return args
>>>>>>> dad2b3d6
<|MERGE_RESOLUTION|>--- conflicted
+++ resolved
@@ -1,14 +1,7 @@
-<<<<<<< HEAD
 """Application manager and application launch context."""
 from __future__ import annotations
 
 import contextlib
-=======
-from __future__ import annotations
-
-import os
-import sys
->>>>>>> dad2b3d6
 import copy
 import inspect
 import json
@@ -16,18 +9,12 @@
 import platform
 import sqlite3
 import subprocess
-<<<<<<< HEAD
 import sys
 import tempfile
 from dataclasses import dataclass
 from hashlib import sha256
 from pathlib import Path
-from typing import NamedTuple, Optional, Union
-=======
-import logging
-
-from typing import Optional, Any
->>>>>>> dad2b3d6
+from typing import Any, NamedTuple, Optional, Union
 
 from ayon_core import AYON_CORE_ROOT
 from ayon_core.addon import AddonsManager
@@ -48,7 +35,14 @@
     ApplicationNotFound,
 )
 from .hooks import PostLaunchHook, PreLaunchHook
-<<<<<<< HEAD
+from .defs import (
+    Application,
+    ApplicationGroup,
+    EnvironmentTool,
+    EnvironmentToolGroup,
+    LaunchTypes,
+    ApplicationExecutable,
+)
 
 
 @dataclass
@@ -83,16 +77,6 @@
     pid: int
     executable: Optional[str]  # we might not be able to get it sometimes
     start_time: Optional[float]  # the same goes for start time
-=======
-from .defs import (
-    Application,
-    ApplicationGroup,
-    EnvironmentTool,
-    EnvironmentToolGroup,
-    LaunchTypes,
-    ApplicationExecutable,
-)
->>>>>>> dad2b3d6
 
 
 class ApplicationManager:
@@ -119,7 +103,6 @@
 
         self.refresh()
 
-<<<<<<< HEAD
     @staticmethod
     def get_process_info_storage_location() -> Path:
         """Get the path to process info storage.
@@ -322,10 +305,7 @@
             site_id=row[9]
         )
 
-    def set_studio_settings(self, studio_settings):
-=======
     def set_studio_settings(self, studio_settings: dict[str, Any]) -> None:
->>>>>>> dad2b3d6
         """Ability to change init system settings.
 
         This will trigger refresh of manager.
@@ -1140,8 +1120,7 @@
     def manager(self) -> ApplicationManager:
         return self.application.manager
 
-<<<<<<< HEAD
-    def _run_process(self):
+    def _run_process(self) -> subprocess.Popen:
         """Run the process with the given launch arguments and keyword args.
 
         This method will handle the process differently based on the platform
@@ -1155,9 +1134,6 @@
             subprocess.Popen: The process object created by Popen.
 
         """
-=======
-    def _run_process(self) -> subprocess.Popen:
->>>>>>> dad2b3d6
         # Windows and MacOS have easier process start
         low_platform = platform.system().lower()
         if low_platform in ("windows", "darwin"):
@@ -1297,11 +1273,7 @@
             args = self.clear_launch_args(self.launch_args)
             args_len_str = f" ({len(args)})"
         self.log.info(
-<<<<<<< HEAD
             f'Launching "{self.application.full_name}"'
-=======
-            f"Launching \"{self.application.full_name}\""
->>>>>>> dad2b3d6
             f" with args{args_len_str}: {args}"
         )
         self.launch_args = args
@@ -1363,7 +1335,6 @@
                     new_args.append(arg)
             args = new_args
 
-<<<<<<< HEAD
         return args
 
     def _execute_with_stdout(self) -> subprocess.Popen:
@@ -1429,7 +1400,4 @@
                     psutil.ZombieProcess,
                     psutil.AccessDenied):
                 start_time = None
-        return start_time
-=======
-        return args
->>>>>>> dad2b3d6
+        return start_time