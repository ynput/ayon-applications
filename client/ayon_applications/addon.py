--- conflicted
+++ resolved
@@ -48,11 +48,6 @@
     name = "applications"
     version = __version__
 
-<<<<<<< HEAD
-    def initialize(self, settings):
-        # TODO remove when addon is removed from ayon-core
-        self.enabled = self.name in settings
-
     def tray_init(self) -> None:
         """Initialize the tray action."""
 
@@ -70,8 +65,6 @@
         self._process_monitor_window.show()
         self._process_monitor_window.activateWindow()
 
-=======
->>>>>>> dad2b3d6
     def get_app_environments_for_context(
         self,
         project_name: str,
