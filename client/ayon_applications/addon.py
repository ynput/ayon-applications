--- conflicted
+++ resolved
@@ -17,15 +17,12 @@
 from .constants import APPLICATIONS_ADDON_ROOT
 from .defs import LaunchTypes
 from .manager import ApplicationManager
-<<<<<<< HEAD
 from .exceptions import (
     ApplicationLaunchFailed,
     ApplicationExecutableNotFound,
     ApplicationNotFound,
 )
-=======
 from .utils import get_app_icon_path
->>>>>>> fd0fdf3f
 
 
 class ApplicationsAddon(AYONAddon, IPluginPaths):
