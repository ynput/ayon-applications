import os
import json
from pydantic import validator

from ayon_server.addons import BaseServerAddon
from ayon_server.settings import (
    BaseSettingsModel,
    SettingsField,
    ensure_unique_names,
    task_types_enum,
)
from ayon_server.exceptions import BadRequestException

CURRENT_DIR = os.path.dirname(os.path.abspath(__file__))
ICONS_DIR = os.path.join(
    os.path.dirname(CURRENT_DIR),
    "public",
    "icons"
)
DEFAULT_APP_GROUPS = {
    "maya",
    "adsk_3dsmax",
    "flame",
    "gaffer",
    "nuke",
    "nukeassist",
    "nukex",
    "nukestudio",
    "hiero",
    "fusion",
    "resolve",
    "houdini",
    "blender",
    "harmony",
    "tvpaint",
    "photoshop",
    "aftereffects",
    "premiere",
    "celaction",
    "substancepainter",
    "substancedesigner",
    "speedtree",
    "unreal",
    "wrap",
    "openrv",
    "zbrush",
    "equalizer",
    "motionbuilder",
    "cinema4d",
    "silhouette",
    "terminal",
<<<<<<< HEAD
    "loki"
=======
    "premiere",
    "mochapro",
>>>>>>> 9570240d
}


async def applications_enum(
    project_name: str | None = None,
    addon: BaseServerAddon = None,
    settings_variant: str = None,
):
    if project_name is None:
        settings = await addon.get_studio_settings(variant=settings_variant)
    else:
        settings = await addon.get_project_settings(
            project_name=project_name, variant=settings_variant
        )

    apps_settings = settings.applications
    apps_fields = apps_settings.__fields__
    apps_groups = set(apps_fields.keys())
    apps_groups.discard("additional_apps")
    all_variants_by_group_label = {}
    for group_name in apps_groups:
        app_group = getattr(apps_settings, group_name)
        # Skip disabled group
        if not app_group.enabled:
            continue

        # Skip group without variants
        app_variants = list(app_group.variants)
        if not app_variants:
            continue

        app_field = apps_fields[group_name]
        group_label = app_field.field_info.title

        app_variants = list(app_group.variants)
        app_variants.sort(key=lambda x: x.label or x.name, reverse=True)
        enum_variants = all_variants_by_group_label.setdefault(
            group_label, []
        )
        enum_variants.extend([
            {
                "label": f"{group_label} {variant.label or variant.name}",
                "value": f"{group_name}/{variant.name}",
            }
            for variant in app_variants
        ])

    for additional_app in apps_settings.additional_apps:
        group_name = additional_app.name
        if not additional_app.enabled or not group_name:
            continue

        app_variants = list(additional_app.variants)
        if not app_variants:
            continue

        group_label = additional_app.label
        if not group_label:
            group_label = group_name

        app_variants.sort(key=lambda x: x.label or x.name, reverse=True)
        enum_variants = all_variants_by_group_label.setdefault(
            group_label, []
        )
        enum_variants.extend([
            {
                "label": f"{group_label} {variant.label or variant.name}",
                "value": f"{group_name}/{variant.name}",
            }
            for variant in app_variants
        ])

    all_variants = []
    for key, value in sorted(all_variants_by_group_label.items()):
        all_variants.extend(value)
    return all_variants


async def tools_enum(
    project_name: str | None = None,
    addon: BaseServerAddon = None,
    settings_variant: str = None,
):
    if project_name is None:
        settings = await addon.get_studio_settings(variant=settings_variant)
    else:
        settings = await addon.get_project_settings(
            project_name=project_name, variant=settings_variant
        )

    enum_variants = []
    for tool_group in settings.tool_groups:
        group_name = tool_group.name
        group_label = tool_group.label or group_name
        enum_variants.extend([
            {
                "label": f"{group_label} {variant.label or variant.name}",
                "value": f"{group_name}/{variant.name}",
            }
            for variant in tool_group.variants
        ])
    return enum_variants


def validate_json_dict(value):
    if not value.strip():
        return "{}"
    try:
        converted_value = json.loads(value)
        success = isinstance(converted_value, dict)
    except json.JSONDecodeError as exc:
        print(exc)
        success = False

    if not success:
        raise BadRequestException(
            "Environment's can't be parsed as json object"
        )
    return value


class MultiplatformStrList(BaseSettingsModel):
    windows: list[str] = SettingsField(default_factory=list, title="Windows")
    linux: list[str] = SettingsField(default_factory=list, title="Linux")
    darwin: list[str] = SettingsField(default_factory=list, title="MacOS")


class AppVariant(BaseSettingsModel):
    name: str = SettingsField("", title="Name")
    label: str = SettingsField("", title="Label")
    executables: MultiplatformStrList = SettingsField(
        default_factory=MultiplatformStrList, title="Executables"
    )
    arguments: MultiplatformStrList = SettingsField(
        default_factory=MultiplatformStrList, title="Arguments"
    )
    environment: str = SettingsField(
        "{}", title="Environment", widget="textarea"
    )

    @validator("environment")
    def validate_json(cls, value):
        return validate_json_dict(value)


class AppGroup(BaseSettingsModel):
    enabled: bool = SettingsField(True)
    host_name: str = SettingsField("", title="Host name")
    environment: str = SettingsField(
        "{}", title="Environment", widget="textarea"
    )

    variants: list[AppVariant] = SettingsField(
        default_factory=list,
        title="Variants",
        description="Different variants of the applications",
        section="Variants",
    )

    @validator("variants")
    def validate_unique_name(cls, value):
        ensure_unique_names(value)
        return value

    @validator("environment")
    def validate_json(cls, value):
        return validate_json_dict(value)


class AdditionalAppGroup(BaseSettingsModel):
    enabled: bool = SettingsField(True)
    name: str = SettingsField("", title="Name")
    label: str = SettingsField("", title="Label")
    host_name: str = SettingsField("", title="Host name")
    icon: str = SettingsField("", title="Icon")
    environment: str = SettingsField(
        "{}", title="Environment", widget="textarea"
    )

    variants: list[AppVariant] = SettingsField(
        default_factory=list,
        title="Variants",
        description="Different variants of the applications",
        section="Variants",
    )

    @validator("variants")
    def validate_unique_name(cls, value):
        ensure_unique_names(value)
        return value

    @validator("environment")
    def validate_json(cls, value):
        return validate_json_dict(value)


class ToolVariantModel(BaseSettingsModel):
    name: str = SettingsField("", title="Name")
    label: str = SettingsField("", title="Label")
    host_names: list[str] = SettingsField(default_factory=list, title="Hosts")
    # TODO use applications enum if possible
    app_variants: list[str] = SettingsField(
        default_factory=list,
        title="Applications",
        enum_resolver=applications_enum,
    )
    environment: str = SettingsField(
        "{}", title="Environments", widget="textarea"
    )

    @validator("environment")
    def validate_json(cls, value):
        return validate_json_dict(value)


class ToolGroupModel(BaseSettingsModel):
    name: str = SettingsField("", title="Name")
    label: str = SettingsField("", title="Label")
    environment: str = SettingsField(
        "{}", title="Environments", widget="textarea"
    )
    variants: list[ToolVariantModel] = SettingsField(default_factory=list)

    @validator("environment")
    def validate_json(cls, value):
        return validate_json_dict(value)

    @validator("variants")
    def validate_unique_name(cls, value):
        ensure_unique_names(value)
        return value


class ApplicationsSettings(BaseSettingsModel):
    """Applications settings"""

    maya: AppGroup = SettingsField(
        default_factory=AppGroup, title="Maya")
    adsk_3dsmax: AppGroup = SettingsField(
        default_factory=AppGroup, title="3ds Max")
    flame: AppGroup = SettingsField(
        default_factory=AppGroup, title="Flame")
    gaffer: AppGroup = SettingsField(
        default_factory=AppGroup, title="Gaffer")
    nuke: AppGroup = SettingsField(
        default_factory=AppGroup, title="Nuke")
    nukeassist: AppGroup = SettingsField(
        default_factory=AppGroup, title="Nuke Assist")
    nukex: AppGroup = SettingsField(
        default_factory=AppGroup, title="Nuke X")
    nukestudio: AppGroup = SettingsField(
        default_factory=AppGroup, title="Nuke Studio")
    hiero: AppGroup = SettingsField(
        default_factory=AppGroup, title="Hiero")
    fusion: AppGroup = SettingsField(
        default_factory=AppGroup, title="Fusion")
    resolve: AppGroup = SettingsField(
        default_factory=AppGroup, title="Resolve")
    houdini: AppGroup = SettingsField(
        default_factory=AppGroup, title="Houdini")
    blender: AppGroup = SettingsField(
        default_factory=AppGroup, title="Blender")
    harmony: AppGroup = SettingsField(
        default_factory=AppGroup, title="Harmony")
    tvpaint: AppGroup = SettingsField(
        default_factory=AppGroup, title="TVPaint")
    photoshop: AppGroup = SettingsField(
        default_factory=AppGroup, title="Photoshop")
    aftereffects: AppGroup = SettingsField(
        default_factory=AppGroup, title="After Effects")
    premiere: AppGroup = SettingsField(
        default_factory=AppGroup, title="Premiere")
    celaction: AppGroup = SettingsField(
        default_factory=AppGroup, title="Celaction 2D")
    substancepainter: AppGroup = SettingsField(
        default_factory=AppGroup, title="Substance Painter")
    substancedesigner: AppGroup = SettingsField(
        default_factory=AppGroup, title="Substance Designer")
    speedtree: AppGroup = SettingsField(
        default_factory=AppGroup, title="Speedtree")
    unreal: AppGroup = SettingsField(
        default_factory=AppGroup, title="Unreal Editor")
    wrap: AppGroup = SettingsField(
        default_factory=AppGroup, title="Wrap")
    openrv: AppGroup = SettingsField(
        default_factory=AppGroup, title="OpenRV")
    zbrush: AppGroup = SettingsField(
        default_factory=AppGroup, title="Zbrush")
    equalizer: AppGroup = SettingsField(
        default_factory=AppGroup, title="3DEqualizer")
    motionbuilder: AppGroup = SettingsField(
        default_factory=AppGroup, title="Motion Builder")
    cinema4d: AppGroup = SettingsField(
        default_factory=AppGroup, title="Cinema4D")
<<<<<<< HEAD
    loki: AppGroup = SettingsField(
        default_factory=AppGroup, title="ShapeFX Loki")
=======
    mochapro: AppGroup = SettingsField(
        default_factory=AppGroup, title="Mocha Pro")
    silhouette: AppGroup = SettingsField(
        default_factory=AppGroup, title="BorisFX Silhouette")
>>>>>>> 9570240d
    terminal: AppGroup = SettingsField(
        default_factory=AppGroup,
        title="Terminal",
        description="Terminal application")
    additional_apps: list[AdditionalAppGroup] = SettingsField(
        default_factory=list, title="Additional Applications")

    @validator("additional_apps")
    def validate_unique_name(cls, value):
        ensure_unique_names(value)
        for item in value:
            if item.name in DEFAULT_APP_GROUPS:
                raise BadRequestException(f"Duplicate name '{item.name}'")
        return value


def _get_allow_type():
    return [
        {"label": "All applications", "value": "all_applications"},
        {"label": "Selected", "value": "applications"},
    ]


class ProjectApplicationsProfile(BaseSettingsModel):
    _layout = "expanded"
    task_types: list[str] = SettingsField(
        default_factory=list,
        title="Task Types",
        description="Filter by task types",
        enum_resolver=task_types_enum,
    )
    allow_type: str = SettingsField(
        "applications",
        title="Allow",
        enum_resolver=_get_allow_type,
        conditional_enum=True,
    )
    applications: list[str] = SettingsField(
        default_factory=list,
        title="Applications",
        description="Applications available for filtered context",
        enum_resolver=applications_enum,
    )


class ProjectToolsProfile(BaseSettingsModel):
    _layout = "expanded"
    folder_paths: list[str] = SettingsField(
        default_factory=list,
        title="Folder paths",
        description="Filter by folder paths. Regex is supported.",
    )
    task_types: list[str] = SettingsField(
        default_factory=list,
        title="Task Types",
        description="Filter by task types",
        enum_resolver=task_types_enum,
    )
    task_names: list[str] = SettingsField(
        default_factory=list,
        title="Task Names",
        description="Filter by task names.",
    )
    tools: list[str] = SettingsField(
        default_factory=list,
        title="Tools",
        description="Tools used for filtered context",
        enum_resolver=tools_enum,
    )


class ProjectApplicationsModel(BaseSettingsModel):
    enabled: bool = SettingsField(
        True,
        title="Use Applications profiles instead of attribute",
        description=(
            "Use applications attribute on the project instead of these"
            " profiles. Attribute based applications will"
            " be deprecated in future versions of applications addon."
        ),
    )
    profiles: list[ProjectApplicationsProfile] = SettingsField(
        default_factory=list,
        title="Profiles",
    )


class ProjectToolsModel(BaseSettingsModel):
    enabled: bool = SettingsField(
        True,
        title="Use Tools profiles instead of attribute",
        description=(
            "Use tools attribute on folders and tasks instead of these"
            " profiles. Attribute based tools will"
            " be deprecated in future versions of applications addon."
        ),
    )
    profiles: list[ProjectToolsProfile] = SettingsField(
        default_factory=list,
        title="Profiles",
    )


class ApplicationsAddonSettings(BaseSettingsModel):
    only_available: bool = SettingsField(
        True,
        title="Show only available applications",
        description=(
            "Enable to show only applications in AYON Launcher for which"
            " the executable paths are found on the running machine."
            " This applies as an additional filter to the applications"
            " defined in a  project's anatomy settings to ignore"
            " unavailable applications."
        )
    )
    applications: ApplicationsSettings = SettingsField(
        default_factory=ApplicationsSettings,
        title="Applications Definitions",
        scope=["studio"],
        section="Definitions"
    )
    tool_groups: list[ToolGroupModel] = SettingsField(
        default_factory=list,
        title="Tools Definitions",
        scope=["studio"]
    )
    project_applications: ProjectApplicationsModel = SettingsField(
        title="Applications Filters",
        description=(
            "Enabling this feature will disable using 'applications'"
            " attribute on project. Attribute based applications will"
            " be deprecated in future versions of applications addon."
        ),
        default_factory=ProjectApplicationsModel,
        section="Filters"
    )
    project_tools: ProjectToolsModel = SettingsField(
        title="Tool Filters",
        description=(
            "Enabling this feature will disable using 'tools'"
            " attribute on folders and tasks. Attribute based tools will"
            " be deprecated in future versions of applications addon."
        ),
        default_factory=ProjectToolsModel,
    )

    @validator("tool_groups")
    def validate_unique_name(cls, value):
        ensure_unique_names(value)
        return value


def _get_applications_defaults():
    with open(os.path.join(CURRENT_DIR, "applications.json"), "r") as stream:
        applications_defaults = json.load(stream)
    return applications_defaults


def _get_tools_defaults():
    with open(os.path.join(CURRENT_DIR, "tools.json"), "r") as stream:
        tools_defaults = json.load(stream)
    return tools_defaults


DEFAULT_VALUES = {
    "only_available": True,
    "project_applications": {
        "profiles": [
            {
                "task_types": [],
                "allow_type": "all_applications",
                "applications": [],
            },
        ],
    }
}
DEFAULT_VALUES.update(_get_applications_defaults())
DEFAULT_VALUES.update(_get_tools_defaults())<|MERGE_RESOLUTION|>--- conflicted
+++ resolved
@@ -49,12 +49,9 @@
     "cinema4d",
     "silhouette",
     "terminal",
-<<<<<<< HEAD
-    "loki"
-=======
     "premiere",
     "mochapro",
->>>>>>> 9570240d
+    "loki",
 }
 
 
@@ -349,15 +346,12 @@
         default_factory=AppGroup, title="Motion Builder")
     cinema4d: AppGroup = SettingsField(
         default_factory=AppGroup, title="Cinema4D")
-<<<<<<< HEAD
-    loki: AppGroup = SettingsField(
-        default_factory=AppGroup, title="ShapeFX Loki")
-=======
     mochapro: AppGroup = SettingsField(
         default_factory=AppGroup, title="Mocha Pro")
     silhouette: AppGroup = SettingsField(
         default_factory=AppGroup, title="BorisFX Silhouette")
->>>>>>> 9570240d
+    loki: AppGroup = SettingsField(
+        default_factory=AppGroup, title="ShapeFX Loki")
     terminal: AppGroup = SettingsField(
         default_factory=AppGroup,
         title="Terminal",
