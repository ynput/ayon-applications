--- conflicted
+++ resolved
@@ -318,15 +318,11 @@
     equalizer: AppGroup = SettingsField(
         default_factory=AppGroup, title="3DEqualizer")
     motionbuilder: AppGroup = SettingsField(
-<<<<<<< HEAD
-        default_factory=AppGroupWithPython, title="Motion Builder")
+        default_factory=AppGroup, title="Motion Builder")
     shell: AppGroup = SettingsField(
-        default_factory=AppGroupWithPython,
-        title="Shell",
+        default_factory=AppGroup,
+        title="Terminal",
         description="Terminal shell application")
-=======
-        default_factory=AppGroup, title="Motion Builder")
->>>>>>> 1a2b2d51
     additional_apps: list[AdditionalAppGroup] = SettingsField(
         default_factory=list, title="Additional Applications")
 
