--- conflicted
+++ resolved
@@ -51,11 +51,8 @@
     "terminal",
     "premiere",
     "mochapro",
-<<<<<<< HEAD
     "marmoset",
-=======
     "loki",
->>>>>>> cb18d6cb
 }
 
 
@@ -354,13 +351,10 @@
         default_factory=AppGroup, title="Mocha Pro")
     silhouette: AppGroup = SettingsField(
         default_factory=AppGroup, title="BorisFX Silhouette")
-<<<<<<< HEAD
     marmoset: AppGroup = SettingsField(
         default_factory=AppGroup, title="Marmoset Toolbag")
-=======
     loki: AppGroup = SettingsField(
         default_factory=AppGroup, title="ShapeFX Loki")
->>>>>>> cb18d6cb
     terminal: AppGroup = SettingsField(
         default_factory=AppGroup,
         title="Terminal",
