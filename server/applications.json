--- conflicted
+++ resolved
@@ -1166,7 +1166,6 @@
                 }
             ]
         },
-<<<<<<< HEAD
         "unity": {
             "enabled": true,
             "host_name": "unity",
@@ -1212,7 +1211,6 @@
                     "executables": {
                         "windows": [
                             "C:\\Program Files\\Unity\\Hub\\Editor\\2020.3.0f1\\Editor\\Unity.exe"
-=======
         "speedtree": {
             "enabled": true,
             "host_name": "speedtree",
@@ -1224,7 +1222,6 @@
                     "executables": {
                         "windows": [
                             "C:\\Program Files\\SpeedTree\\SpeedTree Modeler v10.0.0\\win64\\SpeedTree_Modeler.exe"
->>>>>>> a269c652
                         ],
                         "darwin": [],
                         "linux": []
