{
    "applications": {
        "maya": {
            "enabled": true,
            "host_name": "maya",
            "environment": "{\n  \"MAYA_DISABLE_CLIC_IPM\": \"Yes\",\n  \"MAYA_DISABLE_CIP\": \"Yes\",\n  \"MAYA_DISABLE_CER\": \"Yes\",\n  \"PYMEL_SKIP_MEL_INIT\": \"Yes\",\n  \"LC_ALL\": \"C\"\n}\n",
            "variants": [
                {
                    "name": "2026",
                    "label": "",
                    "executables": {
                        "windows": [
                            "C:\\Program Files\\Autodesk\\Maya2026\\bin\\maya.exe"
                        ],
                        "darwin": [
                            "/Applications/Autodesk/maya2026/Maya.app"
                        ],
                        "linux": [
                            "/usr/autodesk/maya2026/bin/maya"
                        ]
                    },
                    "arguments": {
                        "windows": [],
                        "darwin": [],
                        "linux": []
                    },
                    "environment": "{\n  \"MAYA_VERSION\": \"2026\"\n}"
                },
                {
                    "name": "2025",
                    "label": "",
                    "executables": {
                        "windows": [
                            "C:\\Program Files\\Autodesk\\Maya2025\\bin\\maya.exe"
                        ],
                        "darwin": [
                            "/Applications/Autodesk/maya2025/Maya.app"
                        ],
                        "linux": [
                            "/usr/autodesk/maya2025/bin/maya"
                        ]
                    },
                    "arguments": {
                        "windows": [],
                        "darwin": [],
                        "linux": []
                    },
                    "environment": "{\n  \"MAYA_VERSION\": \"2025\"\n}"
                },
                {
                    "name": "2024",
                    "label": "",
                    "executables": {
                        "windows": [
                            "C:\\Program Files\\Autodesk\\Maya2024\\bin\\maya.exe"
                        ],
                        "darwin": [
                            "/Applications/Autodesk/maya2024/Maya.app"
                        ],
                        "linux": [
                            "/usr/autodesk/maya2024/bin/maya"
                        ]
                    },
                    "arguments": {
                        "windows": [],
                        "darwin": [],
                        "linux": []
                    },
                    "environment": "{\n  \"MAYA_VERSION\": \"2024\"\n}"
                },
                {
                    "name": "2023",
                    "label": "",
                    "executables": {
                        "windows": [
                            "C:\\Program Files\\Autodesk\\Maya2023\\bin\\maya.exe"
                        ],
                        "darwin": [
                            "/Applications/Autodesk/maya2023/Maya.app"
                        ],
                        "linux": [
                            "/usr/autodesk/maya2023/bin/maya"
                        ]
                    },
                    "arguments": {
                        "windows": [],
                        "darwin": [],
                        "linux": []
                    },
                    "environment": "{\n  \"MAYA_VERSION\": \"2023\"\n}"
                }
            ]
        },
        "adsk_3dsmax": {
            "enabled": true,
            "host_name": "max",
            "environment": "{}",
            "variants": [
                {
                    "name": "2024",
                    "executables": {
                        "windows": [
                            "C:\\Program Files\\Autodesk\\3ds Max 2024\\3dsmax.exe"
                        ],
                        "darwin": [],
                        "linux": []
                    },
                    "arguments": {
                        "windows": [],
                        "darwin": [],
                        "linux": []
                    },
                    "environment": "{\n    \"3DSMAX_VERSION\": \"2024\"\n}"
                },
                {
                    "name": "2023",
                    "executables": {
                        "windows": [
                            "C:\\Program Files\\Autodesk\\3ds Max 2023\\3dsmax.exe"
                        ],
                        "darwin": [],
                        "linux": []
                    },
                    "arguments": {
                        "windows": [],
                        "darwin": [],
                        "linux": []
                    },
                    "environment": "{\n    \"3DSMAX_VERSION\": \"2023\"\n}"
                }
            ]
        },
        "flame": {
            "enabled": true,
            "host_name": "flame",
            "environment": "{\n    \"FLAME_SCRIPT_DIRS\": {\n        \"windows\": \"\",\n        \"darwin\": \"\",\n        \"linux\": \"\"\n    },\n    \"FLAME_WIRETAP_HOSTNAME\": \"\",\n    \"FLAME_WIRETAP_VOLUME\": \"stonefs\",\n    \"FLAME_WIRETAP_GROUP\": \"staff\"\n}",
            "variants": [
                {
                    "name": "2021",
                    "label": "",
                    "executables": {
                        "windows": [],
                        "darwin": [
                            "/opt/Autodesk/flame_2021/bin/flame.app/Contents/MacOS/startApp"
                        ],
                        "linux": [
                            "/opt/Autodesk/flame_2021/bin/startApplication"
                        ]
                    },
                    "arguments": {
                        "windows": [],
                        "darwin": [],
                        "linux": []
                    },
                    "environment": "{\n    \"AYON_FLAME_PYTHON_EXEC\": \"/opt/Autodesk/python/2021/bin/python2.7\",\n    \"AYON_FLAME_PYTHONPATH\": \"/opt/Autodesk/flame_2021/python\",\n    \"AYON_WIRETAP_TOOLS\": \"/opt/Autodesk/wiretap/tools/2021\"\n}"
                },
                {
                    "name": "2021_1",
                    "label": "2021.1",
                    "executables": {
                        "windows": [],
                        "darwin": [
                            "/opt/Autodesk/flame_2021.1/bin/flame.app/Contents/MacOS/startApp"
                        ],
                        "linux": [
                            "/opt/Autodesk/flame_2021.1/bin/startApplication"
                        ]
                    },
                    "arguments": {
                        "windows": [],
                        "darwin": [],
                        "linux": []
                    },
                    "environment": "{\n  \"AYON_FLAME_PYTHON_EXEC\": \"/opt/Autodesk/python/2021.1/bin/python2.7\",\n  \"AYON_FLAME_PYTHONPATH\": \"/opt/Autodesk/flame_2021.1/python\",\n  \"AYON_WIRETAP_TOOLS\": \"/opt/Autodesk/wiretap/tools/2021.1\"\n}"
                },
                {
                    "name": "2024-2",
                    "label": "2024.2",
                    "executables": {
                        "windows": [],
                        "darwin": [
                            "/opt/Autodesk/flame_2024.2/bin/flame.app"
                        ],
                        "linux": [
                            "/opt/Autodesk/flame_2024.2/bin/flame"
                        ]
                    },
                    "arguments": {
                        "windows": [],
                        "darwin": [],
                        "linux": []
                    },
                    "environment": "{\n  \"AYON_FLAME_PYTHON_EXEC\": \"/opt/Autodesk/python/2024.2/bin/python3.10\",\n  \"AYON_FLAME_PYTHONPATH\": \"/opt/Autodesk/flame_2024.2/python\",\n  \"AYON_WIRETAP_TOOLS\": \"/opt/Autodesk/wiretap/tools/2024.2\"\n}"
                }
            ]
        },
        "gaffer": {
            "enabled": true,
            "host_name": "gaffer",
            "environment": "{}",
            "variants": [
                {
                    "name": "1.5.2",
                    "label": "1.5.2",
                    "executables": {
                        "windows": ["C:\\software\\gaffer-1.5.2.0-windows\\bin\\gaffer.cmd"],
                        "darwin": [],
                        "linux": ["/opt/gaffer-1.5.2.0-linux/bin/gaffer"]
                    },
                    "environment": "{}"
                }
            ]
        },
        "nuke": {
            "enabled": true,
            "host_name": "nuke",
            "environment": "{}",
            "variants": [
                {
                    "name": "15-0",
                    "label": "15.0",
                    "executables": {
                        "windows": [
                            "C:\\Program Files\\Nuke15.0v2\\Nuke15.0.exe"
                        ],
                        "darwin": [
                            "/Applications/Nuke15.0v2/Nuke15.0v2.app"
                        ],
                        "linux": [
                            "/usr/local/Nuke15.0v2/Nuke15.0"
                        ]
                    },
                    "arguments": {
                        "windows": [],
                        "darwin": [],
                        "linux": []
                    },
                    "environment": "{}"
                },
                {
                    "name": "14-0",
                    "label": "14.0",
                    "executables": {
                        "windows": [
                            "C:\\Program Files\\Nuke14.0v5\\Nuke14.0.exe"
                        ],
                        "darwin": [
                            "/Applications/Nuke14.0v5/Nuke14.0v5.app"
                        ],
                        "linux": [
                            "/usr/local/Nuke14.0v5/Nuke14.0"
                        ]
                    },
                    "arguments": {
                        "windows": [],
                        "darwin": [],
                        "linux": []
                    },
                    "environment": "{}"
                },
                {
                    "name": "13-2",
                    "label": "13.2",
                    "executables": {
                        "windows": [
                            "C:\\Program Files\\Nuke13.2v5\\Nuke13.2.exe"
                        ],
                        "darwin": [
                            "/Applications/Nuke13.2v5/Nuke13.2v5.app"
                        ],
                        "linux": [
                            "/usr/local/Nuke13.2v5/Nuke13.2"
                        ]
                    },
                    "arguments": {
                        "windows": [],
                        "darwin": [],
                        "linux": []
                    },
                    "environment": "{}"
                }
            ]
        },
        "nukeassist": {
            "enabled": true,
            "host_name": "nuke",
            "environment": "{}",
            "variants": [
                {
                    "name": "15-0",
                    "label": "15.0",
                    "executables": {
                        "windows": [
                            "C:\\Program Files\\Nuke15.0v2\\Nuke15.0.exe"
                        ],
                        "darwin": [
                            "/Applications/Nuke15.0v2/NukeAssist15.0v2.app"
                        ],
                        "linux": [
                            "/usr/local/Nuke15.0v2/Nuke15.0"
                        ]
                    },
                    "arguments": {
                        "windows": [
                            "--nukeassist"
                        ],
                        "darwin": [],
                        "linux": [
                            "--nukeassist"
                        ]
                    },
                    "environment": "{}"
                },
                {
                    "name": "14-0",
                    "label": "14.0",
                    "executables": {
                        "windows": [
                            "C:\\Program Files\\Nuke14.0v5\\Nuke14.0.exe"
                        ],
                        "darwin": [
                            "/Applications/Nuke14.0v5/NukeAssist14.0v5.app"
                        ],
                        "linux": [
                            "/usr/local/Nuke14.0v5/Nuke14.0"
                        ]
                    },
                    "arguments": {
                        "windows": [
                            "--nukeassist"
                        ],
                        "darwin": [],
                        "linux": [
                            "--nukeassist"
                        ]
                    },
                    "environment": "{}"
                },
                {
                    "name": "13-2",
                    "label": "13.2",
                    "executables": {
                        "windows": [
                            "C:\\Program Files\\Nuke13.2v5\\Nuke13.2.exe"
                        ],
                        "darwin": [
                            "/Applications/Nuke13.2v5/NukeAssist13.2v5.app"
                        ],
                        "linux": [
                            "/usr/local/Nuke13.2v5/Nuke13.2"
                        ]
                    },
                    "arguments": {
                        "windows": [
                            "--nukeassist"
                        ],
                        "darwin": [],
                        "linux": [
                            "--nukeassist"
                        ]
                    },
                    "environment": "{}"
                }
            ]
        },
        "nukex": {
            "enabled": true,
            "host_name": "nuke",
            "environment": "{}",
            "variants": [
                {
                    "name": "15-0",
                    "label": "15.0",
                    "executables": {
                        "windows": [
                            "C:\\Program Files\\Nuke15.0v2\\Nuke15.0.exe"
                        ],
                        "darwin": [
                            "/Applications/Nuke15.0v2/NukeX15.0v2.app"
                        ],
                        "linux": [
                            "/usr/local/Nuke15.0v2/Nuke15.0"
                        ]
                    },
                    "arguments": {
                        "windows": [
                            "--nukex"
                        ],
                        "darwin": [],
                        "linux": [
                            "--nukex"
                        ]
                    },
                    "environment": "{}"
                },
                {
                    "name": "14-0",
                    "label": "14.0",
                    "executables": {
                        "windows": [
                            "C:\\Program Files\\Nuke14.0v5\\Nuke14.0.exe"
                        ],
                        "darwin": [
                            "/Applications/Nuke14.0v5/NukeX14.0v5.app"
                        ],
                        "linux": [
                            "/usr/local/Nuke14.0v5/Nuke14.0"
                        ]
                    },
                    "arguments": {
                        "windows": [
                            "--nukex"
                        ],
                        "darwin": [],
                        "linux": [
                            "--nukex"
                        ]
                    },
                    "environment": "{}"
                },
                {
                    "name": "13-2",
                    "label": "13.2",
                    "executables": {
                        "windows": [
                            "C:\\Program Files\\Nuke13.2v5\\Nuke13.2.exe"
                        ],
                        "darwin": [
                            "/Applications/Nuke13.2v5/NukeX13.2v5.app"
                        ],
                        "linux": [
                            "/usr/local/Nuke13.2v5/Nuke13.2"
                        ]
                    },
                    "arguments": {
                        "windows": [
                            "--nukex"
                        ],
                        "darwin": [],
                        "linux": [
                            "--nukex"
                        ]
                    },
                    "environment": "{}"
                }
            ]
        },
        "nukestudio": {
            "enabled": true,
            "host_name": "hiero",
            "environment": "{\n    \"WORKFILES_STARTUP\": \"0\",\n    \"TAG_ASSETBUILD_STARTUP\": \"0\"\n}",
            "variants": [
                {
                    "name": "15-0",
                    "label": "15.0",
                    "executables": {
                        "windows": [
                            "C:\\Program Files\\Nuke15.0v2\\Nuke15.0.exe"
                        ],
                        "darwin": [
                            "/Applications/Nuke15.0v2/NukeStudio15.0v2.app"
                        ],
                        "linux": [
                            "/usr/local/Nuke15.0v2/Nuke15.0"
                        ]
                    },
                    "arguments": {
                        "windows": [
                            "--studio"
                        ],
                        "darwin": [],
                        "linux": [
                            "--studio"
                        ]
                    },
                    "environment": "{}"
                },
                {
                    "name": "14-0",
                    "label": "14.0",
                    "executables": {
                        "windows": [
                            "C:\\Program Files\\Nuke14.0v5\\Nuke14.0.exe"
                        ],
                        "darwin": [
                            "/Applications/Nuke14.0v5/NukeStudio14.0v5.app"
                        ],
                        "linux": [
                            "/usr/local/Nuke14.0v5/Nuke14.0"
                        ]
                    },
                    "arguments": {
                        "windows": [
                            "--studio"
                        ],
                        "darwin": [],
                        "linux": [
                            "--studio"
                        ]
                    },
                    "environment": "{}"
                },
                {
                    "name": "13-2",
                    "label": "13.2",
                    "executables": {
                        "windows": [
                            "C:\\Program Files\\Nuke13.2v5\\Nuke13.2.exe"
                        ],
                        "darwin": [
                            "/Applications/Nuke13.2v5/NukeStudio13.2v5.app"
                        ],
                        "linux": [
                            "/usr/local/Nuke13.2v5/Nuke13.2"
                        ]
                    },
                    "arguments": {
                        "windows": [
                            "--studio"
                        ],
                        "darwin": [],
                        "linux": [
                            "--studio"
                        ]
                    },
                    "environment": "{}"
                }
            ]
        },
        "hiero": {
            "enabled": true,
            "host_name": "hiero",
            "environment": "{\n    \"WORKFILES_STARTUP\": \"0\",\n    \"TAG_ASSETBUILD_STARTUP\": \"0\"\n}",
            "variants": [
                {
                    "name": "15-0",
                    "label": "15.0",
                    "executables": {
                        "windows": [
                            "C:\\Program Files\\Nuke15.0v2\\Nuke15.0.exe"
                        ],
                        "darwin": [
                            "/Applications/Nuke15.0v2/Hiero15.0v2.app"
                        ],
                        "linux": [
                            "/usr/local/Nuke15.0v2/Nuke15.0"
                        ]
                    },
                    "arguments": {
                        "windows": [
                            "--hiero"
                        ],
                        "darwin": [],
                        "linux": [
                            "--hiero"
                        ]
                    },
                    "environment": "{}"
                },
                {
                    "name": "14-0",
                    "label": "14.0",
                    "executables": {
                        "windows": [
                            "C:\\Program Files\\Nuke14.0v5\\Nuke14.0.exe"
                        ],
                        "darwin": [
                            "/Applications/Nuke14.0v5/Hiero14.0v5.app"
                        ],
                        "linux": [
                            "/usr/local/Nuke14.0v5/Nuke14.0"
                        ]
                    },
                    "arguments": {
                        "windows": [
                            "--hiero"
                        ],
                        "darwin": [],
                        "linux": [
                            "--hiero"
                        ]
                    },
                    "environment": "{}"
                },
                {
                    "name": "13-2",
                    "label": "13.2",
                    "executables": {
                        "windows": [
                            "C:\\Program Files\\Nuke13.2v5\\Nuke13.2.exe"
                        ],
                        "darwin": [
                            "/Applications/Nuke13.2v5/Hiero13.2v5.app"
                        ],
                        "linux": [
                            "/usr/local/Nuke13.2v5/Nuke13.2"
                        ]
                    },
                    "arguments": {
                        "windows": [
                            "--hiero"
                        ],
                        "darwin": [],
                        "linux": [
                            "--hiero"
                        ]
                    },
                    "environment": "{}"
                }
            ]
        },
        "fusion": {
            "enabled": true,
            "host_name": "fusion",
            "environment": "{\n    \"FUSION_PYTHON3_HOME\": {\n        \"windows\": \"{LOCALAPPDATA}/Programs/Python/Python39\",\n        \"darwin\": \"~/Library/Python/3.9/bin\",\n        \"linux\": \"/opt/Python/3.9/bin\"\n    }\n}",
            "variants": [
                {
                    "name": "20",
                    "label": "",
                    "executables": {
                        "windows": [
                            "C:\\Program Files\\Blackmagic Design\\Fusion 20\\Fusion.exe"
                        ],
                        "darwin": [],
                        "linux": []
                    },
                    "arguments": {
                        "windows": [],
                        "darwin": [],
                        "linux": []
                    },
                    "environment": "{}"
                },
                {
                    "name": "19",
                    "label": "",
                    "executables": {
                        "windows": [
                            "C:\\Program Files\\Blackmagic Design\\Fusion 19\\Fusion.exe"
                        ],
                        "darwin": [],
                        "linux": []
                    },
                    "arguments": {
                        "windows": [],
                        "darwin": [],
                        "linux": []
                    },
                    "environment": "{}"
                },
                {
                    "name": "18",
                    "label": "",
                    "executables": {
                        "windows": [
                            "C:\\Program Files\\Blackmagic Design\\Fusion 18\\Fusion.exe"
                        ],
                        "darwin": [],
                        "linux": []
                    },
                    "arguments": {
                        "windows": [],
                        "darwin": [],
                        "linux": []
                    },
                    "environment": "{}"
                },
                {
                    "name": "17",
                    "label": "",
                    "executables": {
                        "windows": [
                            "C:\\Program Files\\Blackmagic Design\\Fusion 17\\Fusion.exe"
                        ],
                        "darwin": [],
                        "linux": []
                    },
                    "arguments": {
                        "windows": [],
                        "darwin": [],
                        "linux": []
                    },
                    "environment": "{}"
                }
            ]
        },
        "resolve": {
            "enabled": true,
            "host_name": "resolve",
            "environment": "{\n    \"RESOLVE_UTILITY_SCRIPTS_SOURCE_DIR\": [],\n    \"RESOLVE_PYTHON3_HOME\": {\n        \"windows\": \"{LOCALAPPDATA}/Programs/Python/Python39\",\n        \"darwin\": \"~/Library/Python/3.9/bin\",\n        \"linux\": \"/opt/Python/3.9/bin\"\n    }\n}",
            "variants": [
                {
                    "name": "stable",
                    "label": "",
                    "executables": {
                        "windows": [
                            "C:/Program Files/Blackmagic Design/DaVinci Resolve/Resolve.exe"
                        ],
                        "darwin": [],
                        "linux": []
                    },
                    "arguments": {
                        "windows": [],
                        "darwin": [],
                        "linux": []
                    },
                    "environment": "{}"
                }
            ]
        },
        "houdini": {
            "enabled": true,
            "host_name": "houdini",
            "environment": "{}",
            "variants": [
                {
                    "name": "19-5",
                    "label": "19.5",
                    "executables": {
                        "windows": [
                            "C:\\Program Files\\Side Effects Software\\Houdini 19.5.805\\bin\\houdini.exe"
                        ],
                        "darwin": [
                            "/Applications/Houdini/Houdini19.5.805/Frameworks/Houdini.framework/Versions/Current/Resources/bin/houdini"
                        ],
                        "linux": ["/opt/hfs19.5.805/bin/houdini"]
                    },
                    "arguments": {
                        "windows": [],
                        "darwin": [],
                        "linux": []
                    },
                    "environment": "{}"
                },
                {
                    "name": "19-0",
                    "label": "19.0",
                    "executables": {
                        "windows": [
                            "C:\\Program Files\\Side Effects Software\\Houdini 19.0.720\\bin\\houdini.exe"
                        ],
                        "darwin": [
                            "/Applications/Houdini/Houdini19.0.720/Frameworks/Houdini.framework/Versions/Current/Resources/bin/houdini"
                        ],
                        "linux": ["/opt/hfs19.0.720/bin/houdini"]
                    },
                    "arguments": {
                        "windows": [],
                        "darwin": [],
                        "linux": []
                    },
                    "environment": "{}"
                },
                {
                    "name": "18-5",
                    "label": "18.5",
                    "executables": {
                        "windows": [
                            "C:\\Program Files\\Side Effects Software\\Houdini 18.5.759\\bin\\houdini.exe"
                        ],
                        "darwin": [
                            "/Applications/Houdini/Houdini18.5.759/Frameworks/Houdini.framework/Versions/Current/Resources/bin/houdini"
                        ],
                        "linux": ["/opt/hfs18.5.759/bin/houdini"]
                    },
                    "arguments": {
                        "windows": [],
                        "darwin": [],
                        "linux": []
                    },
                    "environment": "{}"
                },
                {
                    "name": "20-5",
                    "label": "20.5",
                    "executables": {
                        "windows": [
                            "C:\\Program Files\\Side Effects Software\\Houdini 20.5.332\\bin\\houdini.exe"
                        ],
                        "darwin": [
                            "/Applications/Houdini/Houdini20.5.332/Frameworks/Houdini.framework/Versions/Current/Resources/bin/houdini"
                        ],
                        "linux": ["/opt/hfs20.5.332/bin/houdini"]
                    },
                    "arguments": {
                        "windows": [],
                        "darwin": [],
                        "linux": []
                    },
                    "environment": "{}"
                }
            ]
        },
        "blender": {
            "enabled": true,
            "host_name": "blender",
            "environment": "{}",
            "variants": [
                {
                    "name": "3-6-5",
                    "label": "3.6.5 LTS",
                    "executables": {
                        "windows": [
                            "C:\\Program Files\\Blender Foundation\\Blender 3.6\\blender.exe"
                        ],
                        "darwin": [
                            "/Applications/Blender.app"
                        ],
                        "linux": []
                    },
                    "arguments": {
                        "windows": [
                            "--python-use-system-env"
                        ],
                        "darwin": [
                            "--python-use-system-env"
                        ],
                        "linux": [
                            "--python-use-system-env"
                        ]
                    },
                    "environment": "{}"
                },
                {
                    "name": "4-2",
                    "label": "4.2 LTS",
                    "executables": {
                        "linux": [],
                        "darwin": [
                            "/Applications/Blender.app"
                        ],
                        "windows": [
                            "C:\\Program Files\\Blender Foundation\\Blender 4.2\\blender.exe"
                        ]
                    },
                    "arguments": {
                        "windows": [
                            "--python-use-system-env"
                        ],
                        "darwin": [
                            "--python-use-system-env"
                        ],
                        "linux": [
                            "--python-use-system-env"
                        ]
                    },
                    "environment": "{}"
                },
                {
                    "name": "4-4",
                    "label": "4.4",
                    "executables": {
                        "linux": [],
                        "darwin": [
                            "/Applications/Blender.app"
                        ],
                        "windows": [
                            "C:\\Program Files\\Blender Foundation\\Blender 4.4\\blender.exe"
                        ]
                    },
                    "arguments": {
                        "windows": [
                            "--python-use-system-env"
                        ],
                        "darwin": [
                            "--python-use-system-env"
                        ],
                        "linux": [
                            "--python-use-system-env"
                        ]
                    },
                    "environment": "{\n    \"AYON_BLENDER_USE_SYSTEM_PATH\": \"1\"\n}"
                }
            ]
        },
        "harmony": {
            "enabled": true,
            "host_name": "harmony",
            "environment": "{\n    \"AYON_HARMONY_WORKFILES_ON_LAUNCH\": \"1\"\n}",
            "variants": [
                {
                    "name": "22",
                    "label": "",
                    "executables": {
                        "windows": [
                            "c:\\Program Files (x86)\\Toon Boom Animation\\Toon Boom Harmony 22 Premium\\win64\\bin\\HarmonyPremium.exe"
                        ],
                        "darwin": [
                            "/Applications/Toon Boom Harmony 22 Premium/Harmony Premium.app/Contents/MacOS/Harmony Premium"
                        ],
                        "linux": []
                    },
                    "arguments": {
                        "windows": [],
                        "darwin": [],
                        "linux": []
                    },
                    "environment": "{}"
                },
                {
                    "name": "21",
                    "label": "",
                    "executables": {
                        "windows": [
                            "c:\\Program Files (x86)\\Toon Boom Animation\\Toon Boom Harmony 21 Premium\\win64\\bin\\HarmonyPremium.exe"
                        ],
                        "darwin": [
                            "/Applications/Toon Boom Harmony 21 Premium/Harmony Premium.app/Contents/MacOS/Harmony Premium"
                        ],
                        "linux": []
                    },
                    "arguments": {
                        "windows": [],
                        "darwin": [],
                        "linux": []
                    },
                    "environment": "{}"
                }
            ]
        },
        "tvpaint": {
            "enabled": true,
            "host_name": "tvpaint",
            "environment": "{}",
            "variants": [
                {
                    "name": "animation_11-64bits",
                    "label": "11 (64bits)",
                    "executables": {
                        "windows": [
                            "C:\\Program Files\\TVPaint Developpement\\TVPaint Animation 11 (64bits)\\TVPaint Animation 11 (64bits).exe"
                        ],
                        "darwin": [],
                        "linux": []
                    },
                    "arguments": {
                        "windows": [],
                        "darwin": [],
                        "linux": []
                    },
                    "environment": "{}"
                },
                {
                    "name": "animation_11-32bits",
                    "label": "11 (32bits)",
                    "executables": {
                        "windows": [
                            "C:\\Program Files (x86)\\TVPaint Developpement\\TVPaint Animation 11 (32bits)\\TVPaint Animation 11 (32bits).exe"
                        ],
                        "darwin": [],
                        "linux": []
                    },
                    "arguments": {
                        "windows": [],
                        "darwin": [],
                        "linux": []
                    },
                    "environment": "{}"
                }
            ]
        },
        "photoshop": {
            "enabled": true,
            "host_name": "photoshop",
            "environment": "{\n    \"AVALON_PHOTOSHOP_WORKFILES_ON_LAUNCH\": \"1\",\n    \"WORKFILES_SAVE_AS\": \"Yes\"\n}",
            "variants": [
                {
                    "name": "2023",
                    "label": "",
                    "executables": {
                        "windows": [
                            "C:\\Program Files\\Adobe\\Adobe Photoshop 2023\\Photoshop.exe"
                        ],
                        "darwin": [
                            "/Applications/Adobe Photoshop 2023/Adobe Photoshop 2023.app"
                        ],
                        "linux": []
                    },
                    "arguments": {
                        "windows": [],
                        "darwin": [],
                        "linux": []
                    },
                    "environment": "{}"
                },
                {
                    "name": "2024",
                    "label": "",
                    "executables": {
                        "windows": [
                            "C:\\Program Files\\Adobe\\Adobe Photoshop 2024\\Photoshop.exe"
                        ],
                        "darwin": [
                            "/Applications/Adobe Photoshop 2024/Adobe Photoshop 2024.app"
                        ],
                        "linux": []
                    },
                    "arguments": {
                        "windows": [],
                        "darwin": [],
                        "linux": []
                    },
                    "environment": "{}"
                },
                {
                    "name": "2025",
                    "label": "",
                    "executables": {
                        "windows": [
                            "C:\\Program Files\\Adobe\\Adobe Photoshop 2025\\Photoshop.exe"
                        ],
                        "darwin": [
                            "/Applications/Adobe Photoshop 2025/Adobe Photoshop 2025.app"
                        ],
                        "linux": []
                    },
                    "arguments": {
                        "windows": [],
                        "darwin": [],
                        "linux": []
                    },
                    "environment": "{}"
                }
            ]
        },
        "aftereffects": {
            "enabled": true,
            "host_name": "aftereffects",
            "environment": "{\n    \"AVALON_AFTEREFFECTS_WORKFILES_ON_LAUNCH\": \"1\",\n    \"WORKFILES_SAVE_AS\": \"Yes\"\n}",
            "variants": [
                {
                    "name": "2023",
                    "label": "",
                    "executables": {
                        "windows": [
                            "C:\\Program Files\\Adobe\\Adobe After Effects 2023\\Support Files\\AfterFX.exe"
                        ],
                        "darwin": [
                            "/Applications/Adobe After Effects 2023/Adobe After Effects 2023.app"
                        ],
                        "linux": []
                    },
                    "arguments": {
                        "windows": [],
                        "darwin": [],
                        "linux": []
                    },
                    "environment": "{}"
                },
                {
                    "name": "2024",
                    "label": "",
                    "executables": {
                        "windows": [
                            "C:\\Program Files\\Adobe\\Adobe After Effects 2024\\Support Files\\AfterFX.exe"
                        ],
                        "darwin": [
                            "/Applications/Adobe After Effects 2024/Adobe After Effects 2024.app"
                        ],
                        "linux": []
                    },
                    "arguments": {
                        "windows": [],
                        "darwin": [],
                        "linux": []
                    },
                    "environment": "{}"
                },
                {
                    "name": "2025",
                    "label": "",
                    "executables": {
                        "windows": [
                            "C:\\Program Files\\Adobe\\Adobe After Effects 2025\\Support Files\\AfterFX.exe"
                        ],
                        "darwin": [
                            "/Applications/Adobe After Effects 2025/Adobe After Effects 2025.app"
                        ],
                        "linux": []
                    },
                    "arguments": {
                        "windows": [],
                        "darwin": [],
                        "linux": []
                    },
                    "environment": "{}"
                }
            ]
        },
        "premiere": {
            "enabled": true,
            "host_name": "premiere",
            "environment": "{\n    \"AYON_PREMIERE_WORKFILES_ON_LAUNCH\": \"1\",\n    \"WORKFILES_SAVE_AS\": \"Yes\"\n}",
            "variants": [
                {
                    "name": "2023",
                    "label": "",
                    "executables": {
                        "windows": [
                            "C:\\Program Files\\Adobe\\Adobe Premiere Pro 2023\\Adobe Premiere Pro.exe"
                        ],
                        "darwin": [
                            "/Applications/Adobe Premiere Pro 2023/Adobe Premiere Pro.app"
                        ],
                        "linux": []
                    },
                    "arguments": {
                        "windows": [],
                        "darwin": [],
                        "linux": []
                    },
                    "environment": "{}"
                },
                {
                    "name": "2024",
                    "label": "",
                    "executables": {
                        "windows": [
                            "C:\\Program Files\\Adobe\\Adobe Premiere Pro 2024\\Adobe Premiere Pro.exe"
                        ],
                        "darwin": [
                            "/Applications/Adobe Premiere Pro 2024/Adobe Premiere Pro.app"
                        ],
                        "linux": []
                    },
                    "arguments": {
                        "windows": [],
                        "darwin": [],
                        "linux": []
                    },
                    "environment": "{}"
                },
                {
                    "name": "2025",
                    "label": "",
                    "executables": {
                        "windows": [
                            "C:\\Program Files\\Adobe\\Adobe Premiere Pro 2025\\Adobe Premiere Pro.exe"
                        ],
                        "darwin": [
                            "/Applications/Adobe Premiere Pro 2025/Adobe Premiere Pro.app"
                        ],
                        "linux": []
                    },
                    "arguments": {
                        "windows": [],
                        "darwin": [],
                        "linux": []
                    },
                    "environment": "{}"
                }
            ]
        },
        "celaction": {
            "enabled": true,
            "host_name": "celaction",
            "environment": "{\n    \"CELACTION_TEMPLATE\": \"{OPENPYPE_REPOS_ROOT}/openpype/hosts/celaction/celaction_template_scene.scn\"\n}",
            "variants": [
                {
                    "name": "local",
                    "label": "",
                    "executables": {
                        "windows": [],
                        "darwin": [],
                        "linux": []
                    },
                    "arguments": {
                        "windows": [],
                        "darwin": [],
                        "linux": []
                    },
                    "environment": "{}"
                }
            ]
        },
        "substancepainter": {
            "enabled": true,
            "host_name": "substancepainter",
            "environment": "{}",
            "variants": [
                {
                    "name": "stable",
                    "label": "Stable",
                    "executables": {
                        "windows": [
                            "C:\\Program Files\\Adobe\\Adobe Substance 3D Painter\\Adobe Substance 3D Painter.exe"
                        ],
                        "darwin": [],
                        "linux": []
                    },
                    "arguments": {
                        "windows": [],
                        "darwin": [],
                        "linux": []
                    },
                    "environment": "{}"
                }
            ]
        },
        "substancedesigner": {
            "enabled": true,
            "host_name": "substancedesigner",
            "environment": "{}",
            "variants": [
                {
                    "name": "2025",
                    "label": "2025",
                    "executables": {
                        "windows": [
                            "C:\\Program Files\\Adobe\\Adobe Substance 3D Designer\\Adobe Substance 3D Designer.exe"
                        ],
                        "darwin": [],
                        "linux": []
                    },
                    "arguments": {
                        "windows": [],
                        "darwin": [],
                        "linux": []
                    },
                    "environment": "{}"
                }
            ]
        },
        "speedtree": {
            "enabled": true,
            "host_name": "speedtree",
            "environment": "{}",
            "variants": [
                {
                    "name": "10-0",
                    "label": "10.0",
                    "executables": {
                        "windows": [
                            "C:\\Program Files\\SpeedTree\\SpeedTree Modeler v10.0.0\\win64\\SpeedTree_Modeler.exe"
                        ],
                        "darwin": [],
                        "linux": []
                    },
                    "arguments": {
                        "windows": [],
                        "darwin": [],
                        "linux": []
                    },
                    "environment": "{}"
                }
            ]
        },
        "unreal": {
            "enabled": true,
            "host_name": "unreal",
            "environment": "{}",
            "variants": [
                {
                    "name": "5-2",
                    "label": "5.2",
                    "executables": {
                        "windows": [
                            "C:\\Program Files\\Epic Games\\UE_5.2\\Engine\\Binaries\\Win64\\UnrealEditor.exe"
                        ],
                        "darwin": [],
                        "linux": []
                    },
                    "arguments": {
                        "windows": [],
                        "darwin": [],
                        "linux": []
                    },
                    "environment": "{}"
                },
                {
                    "name": "5-3",
                    "label": "5.3",
                    "executables": {
                        "windows": [
                            "C:\\Program Files\\Epic Games\\UE_5.3\\Engine\\Binaries\\Win64\\UnrealEditor.exe"
                        ],
                        "darwin": [],
                        "linux": []
                    },
                    "arguments": {
                        "windows": [],
                        "darwin": [],
                        "linux": []
                    },
                    "environment": "{}"
                },
                {
                    "name": "5-4",
                    "label": "5.4",
                    "executables": {
                        "windows": [
                            "C:\\Program Files\\Epic Games\\UE_5.4\\Engine\\Binaries\\Win64\\UnrealEditor.exe"
                        ],
                        "darwin": [],
                        "linux": []
                    },
                    "arguments": {
                        "windows": [],
                        "darwin": [],
                        "linux": []
                    },
                    "environment": "{}"
                }
            ]
        },
        "wrap": {
            "enabled": true,
            "host_name": "wrap",
            "environment": "{}",
            "variants": [
                {
                    "name": "2023",
                    "executables": {
                        "windows": [
                            "c:\\Program Files\\Faceform\\Wrap 2023.10.2\\Wrap.exe"
                        ],
                        "darwin": [],
                        "linux": []
                    },
                    "arguments": {
                        "windows": [],
                        "darwin": [],
                        "linux": []
                    },
                    "environment": "{}"
                }
            ]
        },
        "openrv": {
            "enabled": true,
            "host_name": "openrv",
            "environment": "{}",
            "variants": [
                {
                    "name": "1.0.0",
                    "executables": {
                        "windows": [],
                        "darwin": [],
                        "linux": []
                    },
                    "arguments": {
                        "windows": [],
                        "darwin": [],
                        "linux": []
                    },
                    "environment": "{}"
                }
            ]
        },
        "zbrush": {
            "enabled": true,
            "host_name": "zbrush",
            "environment": "{}",
            "variants": [
                {
                    "name": "2024",
                    "executables": {
                        "windows": [
                            "C:\\Program Files\\Maxon ZBrush 2024\\ZBrush.exe"
                        ],
                        "darwin": [],
                        "linux": []
                    },
                    "arguments": {
                        "windows": [],
                        "darwin": [],
                        "linux": []
                    },
                    "environment": "{}"
                }
            ]
        },
        "equalizer": {
            "enabled": true,
            "host_name": "equalizer",
            "environment": "{}",
            "variants": [
                {
                    "name": "7-1v2",
                    "label": "7.1v2",
                    "executables": {
                        "windows": [
                            "C:\\Program Files\\3DE4_win64_r7.1v2\\bin\\3DE4.exe"
                        ],
                        "darwin": [],
                        "linux": []
                    },
                    "environment": "{}"
                }
            ]
        },
        "motionbuilder": {
            "enabled": true,
            "host_name": "motionbuilder",
            "environment": "{}",
            "variants": [
                {
                    "name": "2025",
                    "label": "",
                    "executables": {
                        "windows": [
                            "C:\\Program Files\\Autodesk\\MotionBuilder 2025\\bin\\x64\\motionbuilder.exe"
                        ],
                        "darwin": [],
                        "linux": []
                    },
                    "environment": "{}"
                },
                {
                    "name": "2024",
                    "label": "",
                    "executables": {
                        "windows": [
                            "C:\\Program Files\\Autodesk\\MotionBuilder 2024\\bin\\x64\\motionbuilder.exe"
                        ],
                        "darwin": [],
                        "linux": []
                    },
                    "environment": "{}"
                }
            ]
        },
        "cinema4d": {
            "enabled": true,
            "host_name": "cinema4d",
            "environment": "{}",
            "variants": [
                {
                    "name": "2025",
                    "label": "",
                    "executables": {
                        "windows": [
                            "C:\\Program Files\\Maxon Cinema 4D 2025\\Cinema 4D.exe"
                        ],
                        "darwin": [],
                        "linux": []
                    },
                    "environment": "{}"
                },
                {
                    "name": "2024",
                    "label": "",
                    "executables": {
                        "windows": [
                            "C:\\Program Files\\Maxon Cinema 4D 2024\\Cinema 4D.exe"
                        ],
                        "darwin": [],
                        "linux": []
                    },
                    "environment": "{}"
                },
                {
                    "name": "2023",
                    "label": "",
                    "executables": {
                        "windows": [
                            "C:\\Program Files\\Maxon Cinema 4D 2023\\Cinema 4D.exe"
                        ],
                        "darwin": [],
                        "linux": []
                    },
                    "environment": "{}"
                }
            ]
        },
<<<<<<< HEAD
        "loki": {
            "enabled": true,
            "host_name": "loki",
            "environment": "{}",
            "variants": [
                {
                    "name": "1-0-0",
                    "label": "1.0.0",
                    "executables": {
                        "windows": [
                            "C:\\Program Files\\ShapeFX Loki\\loki.bat"
=======
        "silhouette": {
            "enabled": true,
            "host_name": "silhouette",
            "environment": "{}",
            "variants": [
                {
                    "name": "2024-5",
                    "label": "2024.5",
                    "executables": {
                        "windows": [
                            "C:\\Program Files\\BorisFX\\Silhouette 2024.5\\Silhouette.exe"
>>>>>>> 9570240d
                        ],
                        "darwin": [],
                        "linux": []
                    },
                    "environment": "{}"
                }
            ]
        },
        "terminal": {
            "enabled": true,
            "host_name": "",
            "environment": "{}",
            "variants": [
                {
                    "name": "main",
                    "label": "Main",
                    "executables": {
                        "windows": [
                            "cmd.exe"
                        ],
                        "darwin": [
                            "Terminal.app"
                        ],
                        "linux": [
                            "gnome-terminal",
                            "x-terminal-emulator",
                            "konsole",
                            "xfce4-terminal",
                            "lxterminal",
                            "mate-terminal",
                            "tilix",
                            "deepin-terminal",
                            "terminator",
                            "alacritty",
                            "st",
                            "urxvt",
                            "xterm"
                        ]
                    },
                    "arguments": {
                        "windows": [],
                        "darwin": [],
                        "linux": []
                    },
                    "environment": "{}"
                }
            ]
        },
        "mochapro": {
            "enabled": true,
            "host_name": "mochapro",
            "environment": "{}",
            "variants": [
                {
                    "name": "12-0-0",
                    "label": "2025",
                    "executables": {
                        "windows": [
                            "C:\\Program Files\\BorisFX\\Mocha Pro 2025\\bin\\mochapro.exe"
                        ],
                        "darwin": [],
                        "linux": []
                    },
                    "arguments": {
                        "windows": [],
                        "darwin": [],
                        "linux": []
                    },
                    "environment": "{}"
                },
                {
                    "name": "11-5-0",
                    "label": "2024.5",
                    "executables": {
                        "windows": [
                            "C:\\Program Files\\BorisFX\\Mocha Pro 2024.5\\bin\\mochapro.exe"
                        ],
                        "darwin": [],
                        "linux": []
                    },
                    "arguments": {
                        "windows": [],
                        "darwin": [],
                        "linux": []
                    },
                    "environment": "{}"
                },
                {
                    "name": "8-0-0",
                    "label": "2021",
                    "executables": {
                        "windows": [
                            "C:\\Program Files\\BorisFX\\Mocha Pro 2021\\bin\\mochapro.exe"
                        ],
                        "darwin": [],
                        "linux": []
                    },
                    "arguments": {
                        "windows": [],
                        "darwin": [],
                        "linux": []
                    },
                    "environment": "{}"
                }
            ]
        },
        "additional_apps": []
    }
}<|MERGE_RESOLUTION|>--- conflicted
+++ resolved
@@ -1463,7 +1463,25 @@
                 }
             ]
         },
-<<<<<<< HEAD
+        "silhouette": {
+            "enabled": true,
+            "host_name": "silhouette",
+            "environment": "{}",
+            "variants": [
+                {
+                    "name": "2024-5",
+                    "label": "2024.5",
+                    "executables": {
+                        "windows": [
+                            "C:\\Program Files\\BorisFX\\Silhouette 2024.5\\Silhouette.exe"
+                        ],
+                        "darwin": [],
+                        "linux": []
+                    },
+                    "environment": "{}"
+                }
+            ]
+        },
         "loki": {
             "enabled": true,
             "host_name": "loki",
@@ -1475,19 +1493,6 @@
                     "executables": {
                         "windows": [
                             "C:\\Program Files\\ShapeFX Loki\\loki.bat"
-=======
-        "silhouette": {
-            "enabled": true,
-            "host_name": "silhouette",
-            "environment": "{}",
-            "variants": [
-                {
-                    "name": "2024-5",
-                    "label": "2024.5",
-                    "executables": {
-                        "windows": [
-                            "C:\\Program Files\\BorisFX\\Silhouette 2024.5\\Silhouette.exe"
->>>>>>> 9570240d
                         ],
                         "darwin": [],
                         "linux": []
