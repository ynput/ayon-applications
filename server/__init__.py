--- conflicted
+++ resolved
@@ -1,9 +1,3 @@
-<<<<<<< HEAD
-import os
-import json
-import copy
-from typing import TYPE_CHECKING
-=======
 """Server side of the Applications addon.
 
 This module contains the server side of the Applications addon.
@@ -29,24 +23,22 @@
 version that used only old attribute system.
 """
 from typing import Any
+from typing import TYPE_CHECKING
 
 import semver
->>>>>>> 72d00af1
 
 from ayon_server.addons import BaseServerAddon, AddonLibrary
 from ayon_server.entities.core import attribute_library
 from ayon_server.lib.postgres import Postgres
 
-<<<<<<< HEAD
 if TYPE_CHECKING:
     from ayon_server.actions import (
         ActionExecutor,
         ExecuteResponseModel,
         SimpleActionManifest,
     )
-=======
+
 from .constants import APP_LABELS_BY_GROUP
->>>>>>> 72d00af1
 from .settings import ApplicationsAddonSettings, DEFAULT_VALUES
 from .actions import (
     get_action_manifests,
@@ -127,30 +119,6 @@
                 self.create_applications_attribute
             )
 
-<<<<<<< HEAD
-    async def setup(self):
-        need_restart = await self.create_required_attributes()
-        if need_restart:
-            self.request_server_restart()
-        await self._update_enums()
-
-    def _get_applications_def(self):
-        return {
-            "name": "applications",
-            "type": "list_of_strings",
-            "title": "Applications",
-            "scope": ["project"],
-            "enum": [],
-        }
-
-    def _get_tools_def(self):
-        return {
-            "name": "tools",
-            "type": "list_of_strings",
-            "title": "Tools",
-            "scope": ["project", "folder", "task"],
-            "enum": [],
-=======
         # Update older versions of applications addon to use new
         #   '_update_enums'
         # - new function skips newer addon versions without 'has_attributes'
@@ -203,7 +171,6 @@
         groups_by_name = {
             o_group["name"]: o_group
             for o_group in output
->>>>>>> 72d00af1
         }
         extend_groups = []
         for new_group in new_groups:
